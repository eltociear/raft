#!/bin/bash

# Copyright (c) 2020-2022, NVIDIA CORPORATION.

# raft build script

# This script is used to build the component(s) in this repo from
# source, and can be called with various options to customize the
# build as needed (see the help output for details)

# Abort script on first error
set -e

NUMARGS=$#
ARGS=$*

# NOTE: ensure all dir changes are relative to the location of this
# script, and that this script resides in the repo dir!
REPODIR=$(cd $(dirname $0); pwd)

VALIDARGS="clean libraft pyraft pylibraft docs tests bench clean -v -g --install --compile-libs --compile-nn --compile-dist --allgpuarch --no-nvtx --show_depr_warn -h --buildfaiss --minimal-deps"
HELP="$0 [<target> ...] [<flag> ...] [--cmake-args=\"<args>\"] [--cache-tool=<tool>]
 where <target> is:
   clean            - remove all existing build artifacts and configuration (start over)
   libraft          - build the raft C++ code only. Also builds the C-wrapper library
                      around the C++ code.
   pyraft           - build the pyraft Python package
   pylibraft        - build the pylibraft Python package
   docs             - build the documentation
   tests            - build the tests
   bench            - build the benchmarks

 and <flag> is:
   -v                          - verbose build mode
   -g                          - build for debug
   --compile-libs              - compile shared libraries for all components
   --compile-nn                - compile shared library for nn component
   --compile-dist              - compile shared library for distance component
   --minimal-deps              - disables dependencies like thrust so they can be overridden.
                                 can be useful for a pure header-only install
   --allgpuarch                - build for all supported GPU architectures
   --buildfaiss                - build faiss statically into raft
   --install                   - install cmake targets
   --no-nvtx                   - disable nvtx (profiling markers), but allow enabling it in downstream projects
   --show_depr_warn            - show cmake deprecation warnings
   --cmake-args=\\\"<args>\\\" - pass arbitrary list of CMake configuration options (escape all quotes in argument)
   --cache-tool=<tool>         - pass the build cache tool (eg: ccache, sccache, distcc) that will be used
                                 to speedup the build process.
   -h                          - print this text

 default action (no args) is to build both libraft and pyraft targets
"
LIBRAFT_BUILD_DIR=${LIBRAFT_BUILD_DIR:=${REPODIR}/cpp/build}
SPHINX_BUILD_DIR=${REPODIR}/docs
PY_RAFT_BUILD_DIR=${REPODIR}/python/raft/build
PY_LIBRAFT_BUILD_DIR=${REPODIR}/python/pylibraft/_skbuild
BUILD_DIRS="${LIBRAFT_BUILD_DIR} ${PY_RAFT_BUILD_DIR} ${PY_LIBRAFT_BUILD_DIR}"

# Set defaults for vars modified by flags to this script
CMAKE_LOG_LEVEL=""
VERBOSE_FLAG=""
BUILD_ALL_GPU_ARCH=0
BUILD_TESTS=OFF
BUILD_BENCH=OFF
BUILD_STATIC_FAISS=OFF
COMPILE_LIBRARIES=OFF
COMPILE_NN_LIBRARY=OFF
COMPILE_DIST_LIBRARY=OFF
ENABLE_NN_DEPENDENCIES=OFF

ENABLE_thrust_DEPENDENCY=ON

CACHE_ARGS=""
NVTX=ON
CLEAN=0
UNINSTALL=0
DISABLE_DEPRECATION_WARNINGS=ON
CMAKE_TARGET=""
INSTALL_TARGET=""

# Set defaults for vars that may not have been defined externally
#  FIXME: if INSTALL_PREFIX is not set, check PREFIX, then check
#         CONDA_PREFIX, but there is no fallback from there!
INSTALL_PREFIX=${INSTALL_PREFIX:=${PREFIX:=${CONDA_PREFIX}}}
PARALLEL_LEVEL=${PARALLEL_LEVEL:=`nproc`}
BUILD_ABI=${BUILD_ABI:=ON}

# Default to Ninja if generator is not specified
export CMAKE_GENERATOR="${CMAKE_GENERATOR:=Ninja}"

function hasArg {
    (( ${NUMARGS} != 0 )) && (echo " ${ARGS} " | grep -q " $1 ")
}

function cmakeArgs {
    # Check for multiple cmake args options
    if [[ $(echo $ARGS | { grep -Eo "\-\-cmake\-args" || true; } | wc -l ) -gt 1 ]]; then
        echo "Multiple --cmake-args options were provided, please provide only one: ${ARGS}"
        exit 1
    fi

    # Check for cmake args option
    if [[ -n $(echo $ARGS | { grep -E "\-\-cmake\-args" || true; } ) ]]; then
        # There are possible weird edge cases that may cause this regex filter to output nothing and fail silently
        # the true pipe will catch any weird edge cases that may happen and will cause the program to fall back
        # on the invalid option error
        EXTRA_CMAKE_ARGS=$(echo $ARGS | { grep -Eo "\-\-cmake\-args=\".+\"" || true; })
        if [[ -n ${EXTRA_CMAKE_ARGS} ]]; then
            # Remove the full  EXTRA_CMAKE_ARGS argument from list of args so that it passes validArgs function
            ARGS=${ARGS//$EXTRA_CMAKE_ARGS/}
            # Filter the full argument down to just the extra string that will be added to cmake call
            EXTRA_CMAKE_ARGS=$(echo $EXTRA_CMAKE_ARGS | grep -Eo "\".+\"" | sed -e 's/^"//' -e 's/"$//')
<<<<<<< HEAD
=======
        fi
    fi
}

function cacheTool {
    # Check for multiple cache options
    if [[ $(echo $ARGS | { grep -Eo "\-\-cache\-tool" || true; } | wc -l ) -gt 1 ]]; then
        echo "Multiple --cache-tool options were provided, please provide only one: ${ARGS}"
        exit 1
    fi
    # Check for cache tool option
    if [[ -n $(echo $ARGS | { grep -E "\-\-cache\-tool" || true; } ) ]]; then
        # There are possible weird edge cases that may cause this regex filter to output nothing and fail silently
        # the true pipe will catch any weird edge cases that may happen and will cause the program to fall back
        # on the invalid option error
        CACHE_TOOL=$(echo $ARGS | sed -e 's/.*--cache-tool=//' -e 's/ .*//')
        if [[ -n ${CACHE_TOOL} ]]; then
            # Remove the full CACHE_TOOL argument from list of args so that it passes validArgs function
            ARGS=${ARGS//--cache-tool=$CACHE_TOOL/}
            CACHE_ARGS="-DCMAKE_CUDA_COMPILER_LAUNCHER=${CACHE_TOOL} -DCMAKE_C_COMPILER_LAUNCHER=${CACHE_TOOL} -DCMAKE_CXX_COMPILER_LAUNCHER=${CACHE_TOOL}"
>>>>>>> 9070c305
        fi
    fi
}

if hasArg -h || hasArg --help; then
    echo "${HELP}"
    exit 0
fi

# Check for valid usage
if (( ${NUMARGS} != 0 )); then
    cmakeArgs
    cacheTool
    for a in ${ARGS}; do
        if ! (echo " ${VALIDARGS} " | grep -q " ${a} "); then
            echo "Invalid option: ${a}"
            exit 1
        fi
    done
fi

# Process flags
if hasArg --install; then
    INSTALL_TARGET="install"
fi

if hasArg --minimal-deps; then
    ENABLE_thrust_DEPENDENCY=OFF
fi

if hasArg -v; then
    VERBOSE_FLAG="-v"
    CMAKE_LOG_LEVEL="VERBOSE"
fi
if hasArg -g; then
    BUILD_TYPE=Debug
fi

if hasArg --allgpuarch; then
    BUILD_ALL_GPU_ARCH=1
fi

if hasArg --compile-libs || (( ${NUMARGS} == 0 )); then
    COMPILE_LIBRARIES=ON
fi

if hasArg --compile-nn || hasArg --compile-libs || (( ${NUMARGS} == 0 )); then
    ENABLE_NN_DEPENDENCIES=ON
    COMPILE_NN_LIBRARY=ON
    CMAKE_TARGET="${CMAKE_TARGET};raft_nn_lib"
fi

if hasArg --compile-dist || hasArg --compile-libs || (( ${NUMARGS} == 0 )); then
    COMPILE_DIST_LIBRARY=ON
    CMAKE_TARGET="${CMAKE_TARGET};raft_distance_lib"
fi

if hasArg tests || (( ${NUMARGS} == 0 )); then
    BUILD_TESTS=ON
    COMPILE_DIST_LIBRARY=ON
    ENABLE_NN_DEPENDENCIES=ON
    COMPILE_NN_LIBRARY=ON
    CMAKE_TARGET="${CMAKE_TARGET};test_raft"
fi

if hasArg bench || (( ${NUMARGS} == 0 )); then
    BUILD_BENCH=ON
    ENABLE_NN_DEPENDENCIES=ON
    CMAKE_TARGET="${CMAKE_TARGET};bench_raft"
fi

if hasArg --buildfaiss; then
    BUILD_STATIC_FAISS=ON
fi
if hasArg --no-nvtx; then
    NVTX=OFF
fi
if hasArg --show_depr_warn; then
    DISABLE_DEPRECATION_WARNINGS=OFF
fi
if hasArg clean; then
    CLEAN=1
fi
if hasArg uninstall; then
    UNINSTALL=1
fi

if [[ ${CMAKE_TARGET} == "" ]]; then
    CMAKE_TARGET="all"
fi

# Append `-DFIND_RAFT_CPP=ON` to EXTRA_CMAKE_ARGS unless a user specified the option.
if [[ "${EXTRA_CMAKE_ARGS}" != *"DFIND_RAFT_CPP"* ]]; then
    EXTRA_CMAKE_ARGS="${EXTRA_CMAKE_ARGS} -DFIND_RAFT_CPP=ON"
fi

# If clean given, run it prior to any other steps
if (( ${CLEAN} == 1 )); then
    # If the dirs to clean are mounted dirs in a container, the
    # contents should be removed but the mounted dirs will remain.
    # The find removes all contents but leaves the dirs, the rmdir
    # attempts to remove the dirs but can fail safely.
    for bd in ${BUILD_DIRS}; do
      if [ -d ${bd} ]; then
          find ${bd} -mindepth 1 -delete
          rmdir ${bd} || true
      fi
    done

    cd ${REPODIR}/python/raft
    python setup.py clean --all
    cd ${REPODIR}

    cd ${REPODIR}/python/pylibraft
    python setup.py clean --all
    cd ${REPODIR}
fi

################################################################################
# Configure for building all C++ targets
if (( ${NUMARGS} == 0 )) || hasArg libraft || hasArg docs || hasArg tests || hasArg bench; then
    if (( ${BUILD_ALL_GPU_ARCH} == 0 )); then
        RAFT_CMAKE_CUDA_ARCHITECTURES="NATIVE"
        echo "Building for the architecture of the GPU in the system..."
    else
        RAFT_CMAKE_CUDA_ARCHITECTURES="ALL"
        echo "Building for *ALL* supported GPU architectures..."
    fi

    mkdir -p ${LIBRAFT_BUILD_DIR}
    cd ${LIBRAFT_BUILD_DIR}
    cmake -S ${REPODIR}/cpp -B ${LIBRAFT_BUILD_DIR} \
          -DCMAKE_INSTALL_PREFIX=${INSTALL_PREFIX} \
          -DCMAKE_CUDA_ARCHITECTURES=${RAFT_CMAKE_CUDA_ARCHITECTURES} \
          -DRAFT_COMPILE_LIBRARIES=${COMPILE_LIBRARIES} \
          -DRAFT_ENABLE_NN_DEPENDENCIES=${ENABLE_NN_DEPENDENCIES} \
          -DRAFT_NVTX=${NVTX} \
          -DDISABLE_DEPRECATION_WARNINGS=${DISABLE_DEPRECATION_WARNINGS} \
          -DBUILD_TESTS=${BUILD_TESTS} \
          -DBUILD_BENCH=${BUILD_BENCH} \
          -DCMAKE_MESSAGE_LOG_LEVEL=${CMAKE_LOG_LEVEL} \
          -DRAFT_COMPILE_NN_LIBRARY=${COMPILE_NN_LIBRARY} \
          -DRAFT_COMPILE_DIST_LIBRARY=${COMPILE_DIST_LIBRARY} \
          -DRAFT_USE_FAISS_STATIC=${BUILD_STATIC_FAISS} \
          -DRAFT_ENABLE_thrust_DEPENDENCY=${ENABLE_thrust_DEPENDENCY} \
<<<<<<< HEAD
=======
          ${CACHE_ARGS} \
>>>>>>> 9070c305
          ${EXTRA_CMAKE_ARGS}

  if [[ ${CMAKE_TARGET} != "" ]]; then
      echo "-- Compiling targets: ${CMAKE_TARGET}, verbose=${VERBOSE_FLAG}"
      if [[ ${INSTALL_TARGET} != "" ]]; then
        cmake --build  "${LIBRAFT_BUILD_DIR}" ${VERBOSE_FLAG} -j${PARALLEL_LEVEL} --target ${CMAKE_TARGET} ${INSTALL_TARGET}
      else
        cmake --build  "${LIBRAFT_BUILD_DIR}" ${VERBOSE_FLAG} -j${PARALLEL_LEVEL} --target ${CMAKE_TARGET}
      fi
  fi
fi

# Build and (optionally) install the pyraft Python package
if (( ${NUMARGS} == 0 )) || hasArg pyraft || hasArg docs; then

    cd ${REPODIR}/python/raft
    python setup.py build_ext -j${PARALLEL_LEVEL:-1} --inplace -- -DCMAKE_PREFIX_PATH=${INSTALL_PREFIX} -DCMAKE_LIBRARY_PATH=${LIBRAFT_BUILD_DIR} ${EXTRA_CMAKE_ARGS}
    if [[ ${INSTALL_TARGET} != "" ]]; then
        python setup.py install --single-version-externally-managed --record=record.txt -- -DCMAKE_PREFIX_PATH=${INSTALL_PREFIX} ${EXTRA_CMAKE_ARGS}
    fi
fi

# Build and (optionally) install the pylibraft Python package
if (( ${NUMARGS} == 0 )) || hasArg pylibraft; then

    cd ${REPODIR}/python/pylibraft
    python setup.py build_ext -j${PARALLEL_LEVEL:-1} --inplace -- -DCMAKE_PREFIX_PATH=${INSTALL_PREFIX} -DCMAKE_LIBRARY_PATH=${LIBRAFT_BUILD_DIR} ${EXTRA_CMAKE_ARGS}
    if [[ ${INSTALL_TARGET} != "" ]]; then
        python setup.py install --single-version-externally-managed --record=record.txt -- -DCMAKE_PREFIX_PATH=${INSTALL_PREFIX} ${EXTRA_CMAKE_ARGS}
    fi
fi

if hasArg docs; then
    cmake --build ${LIBRAFT_BUILD_DIR} --target docs_raft
    cd ${SPHINX_BUILD_DIR}
    make html
fi<|MERGE_RESOLUTION|>--- conflicted
+++ resolved
@@ -110,8 +110,6 @@
             ARGS=${ARGS//$EXTRA_CMAKE_ARGS/}
             # Filter the full argument down to just the extra string that will be added to cmake call
             EXTRA_CMAKE_ARGS=$(echo $EXTRA_CMAKE_ARGS | grep -Eo "\".+\"" | sed -e 's/^"//' -e 's/"$//')
-<<<<<<< HEAD
-=======
         fi
     fi
 }
@@ -132,7 +130,6 @@
             # Remove the full CACHE_TOOL argument from list of args so that it passes validArgs function
             ARGS=${ARGS//--cache-tool=$CACHE_TOOL/}
             CACHE_ARGS="-DCMAKE_CUDA_COMPILER_LAUNCHER=${CACHE_TOOL} -DCMAKE_C_COMPILER_LAUNCHER=${CACHE_TOOL} -DCMAKE_CXX_COMPILER_LAUNCHER=${CACHE_TOOL}"
->>>>>>> 9070c305
         fi
     fi
 }
@@ -278,10 +275,7 @@
           -DRAFT_COMPILE_DIST_LIBRARY=${COMPILE_DIST_LIBRARY} \
           -DRAFT_USE_FAISS_STATIC=${BUILD_STATIC_FAISS} \
           -DRAFT_ENABLE_thrust_DEPENDENCY=${ENABLE_thrust_DEPENDENCY} \
-<<<<<<< HEAD
-=======
           ${CACHE_ARGS} \
->>>>>>> 9070c305
           ${EXTRA_CMAKE_ARGS}
 
   if [[ ${CMAKE_TARGET} != "" ]]; then
