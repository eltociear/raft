--- conflicted
+++ resolved
@@ -276,11 +276,7 @@
           - joblib>=0.11
           - numba>=0.57
           - *numpy
-<<<<<<< HEAD
-          - ucx-py=0.31.*
-=======
           - ucx-py==0.32.*
->>>>>>> 4de0748a
       - output_types: conda
         packages:
           - dask-core==2023.3.2
