--- conflicted
+++ resolved
@@ -16,12 +16,8 @@
 
 #pragma once
 
-<<<<<<< HEAD
+#include <raft/core/bitset.hpp>
 #include <raft/core/detail/popc.cuh>
-=======
-#include <raft/core/bitset.hpp>
-#include <raft/core/detail/mdspan_util.cuh>  // native_popc
->>>>>>> 5fa4f3ca
 #include <raft/core/device_container_policy.hpp>
 #include <raft/core/device_mdarray.hpp>
 #include <raft/core/resource/thrust_policy.hpp>
@@ -110,56 +106,6 @@
                    new_size - old_size,
                    default_value ? ~bitset_t{0} : bitset_t{0});
   }
-<<<<<<< HEAD
-  /**
-   * @brief Returns the number of bits set to true in count_gpu_scalar.
-   *
-   * @param[in] res RAFT resources
-   * @param[out] count_gpu_scalar Device scalar to store the count
-   */
-  void count(const raft::resources& res, raft::device_scalar_view<index_t> count_gpu_scalar)
-  {
-    auto values =
-      raft::make_device_vector_view<const bitset_t, index_t>(bitset_.data(), n_elements());
-    raft::detail::popc(res, values, bitset_len_, count_gpu_scalar);
-  }
-  /**
-   * @brief Returns the number of bits set to true.
-   *
-   * @param res RAFT resources
-   * @return index_t Number of bits set to true
-   */
-  auto count(const raft::resources& res) -> index_t
-  {
-    auto count_gpu_scalar = raft::make_device_scalar<index_t>(res, 0.0);
-    count(res, count_gpu_scalar.view());
-    index_t count_cpu = 0;
-    raft::update_host(
-      &count_cpu, count_gpu_scalar.data_handle(), 1, resource::get_cuda_stream(res));
-    resource::sync_stream(res);
-    return count_cpu;
-  }
-  /**
-   * @brief Checks if any of the bits are set to true in the bitset.
-   * @param res RAFT resources
-   */
-  bool any(const raft::resources& res) { return count(res) > 0; }
-  /**
-   * @brief Checks if all of the bits are set to true in the bitset.
-   * @param res RAFT resources
-   */
-  bool all(const raft::resources& res) { return count(res) == bitset_len_; }
-  /**
-   * @brief Checks if none of the bits are set to true in the bitset.
-   * @param res RAFT resources
-   */
-  bool none(const raft::resources& res) { return count(res) == 0; }
-
- private:
-  raft::device_uvector<bitset_t> bitset_;
-  index_t bitset_len_;
-};
-=======
 }
 
 template <typename bitset_t, typename index_t>
@@ -247,6 +193,5 @@
       return result;
     });
 }
->>>>>>> 5fa4f3ca
 
 }  // end namespace raft::core