/*
 * Copyright (c) 2022-2024, NVIDIA CORPORATION.
 *
 * Licensed under the Apache License, Version 2.0 (the "License");
 * you may not use this file except in compliance with the License.
 * You may obtain a copy of the License at
 *
 *     http://www.apache.org/licenses/LICENSE-2.0
 *
 * Unless required by applicable law or agreed to in writing, software
 * distributed under the License is distributed on an "AS IS" BASIS,
 * WITHOUT WARRANTIES OR CONDITIONS OF ANY KIND, either express or implied.
 * See the License for the specific language governing permissions and
 * limitations under the License.
 */

#pragma once

#include <raft/core/logger.hpp>
#include <raft/distance/distance_types.hpp>
#include <raft/util/cuda_utils.cuh>
#include <raft/util/cudart_utils.hpp>
#include <raft/util/integer_utils.hpp>

#include <rmm/cuda_stream_view.hpp>
#include <rmm/device_scalar.hpp>
#include <rmm/device_uvector.hpp>

#include <cuda_fp16.hpp>

#include <memory>
#include <optional>

namespace raft::spatial::knn::detail::utils {

/** Whether pointers are accessible on the device or on the host. */
enum class pointer_residency {
  /** Some of the pointers are on the device, some on the host. */
  mixed,
  /** All pointers accessible from both the device and the host. */
  host_and_device,
  /** All pointers are host accessible. */
  host_only,
  /** All poitners are device accessible. */
  device_only
};

template <typename... Types>
struct pointer_residency_count {};

template <>
struct pointer_residency_count<> {
  static inline auto run() -> std::tuple<int, int> { return std::make_tuple(0, 0); }
};

template <typename Type, typename... Types>
struct pointer_residency_count<Type, Types...> {
  static inline auto run(const Type* ptr, const Types*... ptrs) -> std::tuple<int, int>
  {
    auto [on_device, on_host] = pointer_residency_count<Types...>::run(ptrs...);
    cudaPointerAttributes attr;
    RAFT_CUDA_TRY(cudaPointerGetAttributes(&attr, ptr));
    switch (attr.type) {
      case cudaMemoryTypeUnregistered: return std::make_tuple(on_device, on_host + 1);
      case cudaMemoryTypeHost:
        return std::make_tuple(on_device + int(attr.devicePointer == ptr), on_host + 1);
      case cudaMemoryTypeDevice: return std::make_tuple(on_device + 1, on_host);
      case cudaMemoryTypeManaged: return std::make_tuple(on_device + 1, on_host + 1);
      default: return std::make_tuple(on_device, on_host);
    }
  }
};

/** Check if all argument pointers reside on the host or on the device. */
template <typename... Types>
auto check_pointer_residency(const Types*... ptrs) -> pointer_residency
{
  auto [on_device, on_host] = pointer_residency_count<Types...>::run(ptrs...);
  int n_args                = sizeof...(Types);
  if (on_device == n_args && on_host == n_args) { return pointer_residency::host_and_device; }
  if (on_device == n_args) { return pointer_residency::device_only; }
  if (on_host == n_args) { return pointer_residency::host_only; }
  return pointer_residency::mixed;
}

/** RAII helper to access the host data from gpu when necessary. */
template <typename PtrT, typename Action>
struct with_mapped_memory_t {
  with_mapped_memory_t(PtrT ptr, size_t size, Action action) : action_(action)
  {
    if (ptr == nullptr) { return; }
    switch (utils::check_pointer_residency(ptr)) {
      case utils::pointer_residency::device_only:
      case utils::pointer_residency::host_and_device: {
        dev_ptr_ = (void*)ptr;  // NOLINT
      } break;
      default: {
        host_ptr_ = (void*)ptr;  // NOLINT
        RAFT_CUDA_TRY(cudaHostRegister(host_ptr_, size, choose_flags(ptr)));
        RAFT_CUDA_TRY(cudaHostGetDevicePointer(&dev_ptr_, host_ptr_, 0));
      } break;
    }
  }

  ~with_mapped_memory_t()
  {
    if (host_ptr_ != nullptr) { cudaHostUnregister(host_ptr_); }
  }

  auto operator()() { return action_((PtrT)dev_ptr_); }  // NOLINT

 private:
  Action action_;
  void* host_ptr_ = nullptr;
  void* dev_ptr_  = nullptr;

  template <typename T>
  static auto choose_flags(const T*) -> unsigned int
  {
    int dev_id, readonly_supported;
    RAFT_CUDA_TRY(cudaGetDevice(&dev_id));
    RAFT_CUDA_TRY(cudaDeviceGetAttribute(
      &readonly_supported, cudaDevAttrHostRegisterReadOnlySupported, dev_id));
    if (readonly_supported) {
      return cudaHostRegisterMapped | cudaHostRegisterReadOnly;
    } else {
      return cudaHostRegisterMapped;
    }
  }

  template <typename T>
  static auto choose_flags(T*) -> unsigned int
  {
    return cudaHostRegisterMapped;
  }
};

template <typename T>
struct config {};

template <>
struct config<double> {
  using value_t                    = double;
  static constexpr double kDivisor = 1.0;
};
template <>
struct config<float> {
  using value_t                    = float;
  static constexpr double kDivisor = 1.0;
};
template <>
struct config<half> {
  using value_t                    = half;
  static constexpr double kDivisor = 1.0;
};
template <>
struct config<uint8_t> {
  using value_t                    = uint32_t;
  static constexpr double kDivisor = 256.0;
};
template <>
struct config<int8_t> {
  using value_t                    = int32_t;
  static constexpr double kDivisor = 128.0;
};

/**
 * @brief Converting values between the types taking into account scaling factors
 * for the integral types.
 *
 * @tparam T target type of the mapping.
 */
template <typename T>
struct mapping {
  /**
   * @defgroup
   * @brief Cast and possibly scale a value of the source type `S` to the target type `T`.
   *
   * @tparam S source type
   * @param x source value
   * @{
   */
  template <typename S>
  HDI constexpr auto operator()(const S& x) const -> std::enable_if_t<std::is_same_v<S, T>, T>
  {
    return x;
  };

  template <typename S>
  HDI constexpr auto operator()(const S& x) const -> std::enable_if_t<!std::is_same_v<S, T>, T>
  {
    constexpr double kMult = config<T>::kDivisor / config<S>::kDivisor;
    if constexpr (std::is_floating_point_v<S>) { return static_cast<T>(x * static_cast<S>(kMult)); }
    if constexpr (std::is_floating_point_v<T>) { return static_cast<T>(x) * static_cast<T>(kMult); }
    return static_cast<T>(static_cast<float>(x) * static_cast<float>(kMult));
  };
  /** @} */
};

/**
 * @brief Sets the first num bytes of the block of memory pointed by ptr to the specified value.
 *
 * @param[out] ptr host or device pointer
 * @param[in] value
 * @param[in] n_bytes
 */
template <typename T, typename IdxT>
inline void memzero(T* ptr, IdxT n_elems, rmm::cuda_stream_view stream)
{
  switch (check_pointer_residency(ptr)) {
    case pointer_residency::host_and_device:
    case pointer_residency::device_only: {
      RAFT_CUDA_TRY(cudaMemsetAsync(ptr, 0, n_elems * sizeof(T), stream));
    } break;
    case pointer_residency::host_only: {
      stream.synchronize();
      ::memset(ptr, 0, n_elems * sizeof(T));
    } break;
    default: RAFT_FAIL("memset: unreachable code");
  }
}

template <typename T, typename IdxT>
RAFT_KERNEL outer_add_kernel(const T* a, IdxT len_a, const T* b, IdxT len_b, T* c)
{
  IdxT gid = threadIdx.x + blockDim.x * static_cast<IdxT>(blockIdx.x);
  IdxT i   = gid / len_b;
  IdxT j   = gid % len_b;
  if (i >= len_a) return;
  c[gid] = (a == nullptr ? T(0) : a[i]) + (b == nullptr ? T(0) : b[j]);
}

template <typename T, typename IdxT>
RAFT_KERNEL block_copy_kernel(const IdxT* in_offsets,
                              const IdxT* out_offsets,
                              IdxT n_blocks,
                              const T* in_data,
                              T* out_data,
                              IdxT n_mult)
{
  IdxT i = static_cast<IdxT>(blockDim.x) * static_cast<IdxT>(blockIdx.x) + threadIdx.x;
  // find the source offset using the binary search.
  uint32_t l     = 0;
  uint32_t r     = n_blocks;
  IdxT in_offset = 0;
  if (in_offsets[r] * n_mult <= i) return;
  while (l + 1 < r) {
    uint32_t c = (l + r) >> 1;
    IdxT o     = in_offsets[c] * n_mult;
    if (o <= i) {
      l         = c;
      in_offset = o;
    } else {
      r = c;
    }
  }
  // copy the data
  out_data[out_offsets[l] * n_mult - in_offset + i] = in_data[i];
}

/**
 * Copy chunks of data from one array to another at given offsets.
 *
 * @tparam T element type
 * @tparam IdxT index type
 *
 * @param[in] in_offsets
 * @param[in] out_offsets
 * @param n_blocks size of the offset arrays minus one.
 * @param[in] in_data
 * @param[out] out_data
 * @param n_mult constant multiplier for offset values (such as e.g. `dim`)
 * @param stream
 */
template <typename T, typename IdxT>
void block_copy(const IdxT* in_offsets,
                const IdxT* out_offsets,
                IdxT n_blocks,
                const T* in_data,
                T* out_data,
                IdxT n_mult,
                rmm::cuda_stream_view stream)
{
  IdxT in_size;
  update_host(&in_size, in_offsets + n_blocks, 1, stream);
  stream.synchronize();
  dim3 threads(128, 1, 1);
  dim3 blocks(ceildiv<IdxT>(in_size * n_mult, threads.x), 1, 1);
  block_copy_kernel<<<blocks, threads, 0, stream>>>(
    in_offsets, out_offsets, n_blocks, in_data, out_data, n_mult);
}

/**
 * @brief Fill matrix `c` with all combinations of sums of vectors `a` and `b`.
 *
 * NB: device-only function
 *
 * @tparam T    element type
 * @tparam IdxT index type
 *
 * @param[in] a device pointer to a vector [len_a]
 * @param len_a number of elements in `a`
 * @param[in] b device pointer to a vector [len_b]
 * @param len_b number of elements in `b`
 * @param[out] c row-major matrix [len_a, len_b]
 * @param stream
 */
template <typename T, typename IdxT>
void outer_add(const T* a, IdxT len_a, const T* b, IdxT len_b, T* c, rmm::cuda_stream_view stream)
{
  dim3 threads(128, 1, 1);
  dim3 blocks(ceildiv<IdxT>(len_a * len_b, threads.x), 1, 1);
  outer_add_kernel<<<blocks, threads, 0, stream>>>(a, len_a, b, len_b, c);
}

template <typename T, typename S, typename IdxT, typename LabelT>
RAFT_KERNEL copy_selected_kernel(
  IdxT n_rows, IdxT n_cols, const S* src, const LabelT* row_ids, IdxT ld_src, T* dst, IdxT ld_dst)
{
  IdxT gid   = threadIdx.x + blockDim.x * static_cast<IdxT>(blockIdx.x);
  IdxT j     = gid % n_cols;
  IdxT i_dst = gid / n_cols;
  if (i_dst >= n_rows) return;
  auto i_src              = static_cast<IdxT>(row_ids[i_dst]);
  dst[ld_dst * i_dst + j] = mapping<T>{}(src[ld_src * i_src + j]);
}

/**
 * @brief Copy selected rows of a matrix while mapping the data from the source to the target
 * type.
 *
 * @tparam T      target type
 * @tparam S      source type
 * @tparam IdxT   index type
 * @tparam LabelT label type
 *
 * @param n_rows
 * @param n_cols
 * @param[in] src input matrix [..., ld_src]
 * @param[in] row_ids selection of rows to be copied [n_rows]
 * @param ld_src number of cols in the input (ld_src >= n_cols)
 * @param[out] dst output matrix [n_rows, ld_dst]
 * @param ld_dst number of cols in the output (ld_dst >= n_cols)
 * @param stream
 */
template <typename T, typename S, typename IdxT, typename LabelT>
void copy_selected(IdxT n_rows,
                   IdxT n_cols,
                   const S* src,
                   const LabelT* row_ids,
                   IdxT ld_src,
                   T* dst,
                   IdxT ld_dst,
                   rmm::cuda_stream_view stream)
{
  switch (check_pointer_residency(src, dst, row_ids)) {
    case pointer_residency::host_and_device:
    case pointer_residency::device_only: {
      IdxT block_dim = 128;
      IdxT grid_dim  = ceildiv(n_rows * n_cols, block_dim);
      copy_selected_kernel<T, S>
        <<<grid_dim, block_dim, 0, stream>>>(n_rows, n_cols, src, row_ids, ld_src, dst, ld_dst);
    } break;
    case pointer_residency::host_only: {
      stream.synchronize();
      for (IdxT i_dst = 0; i_dst < n_rows; i_dst++) {
        auto i_src = static_cast<IdxT>(row_ids[i_dst]);
        for (IdxT j = 0; j < n_cols; j++) {
          dst[ld_dst * i_dst + j] = mapping<T>{}(src[ld_src * i_src + j]);
        }
      }
      stream.synchronize();
    } break;
    default: RAFT_FAIL("All pointers must reside on the same side, host or device.");
  }
}

/**
 * A batch input iterator over the data source.
 * Given an input pointer, it decides whether the current device has the access to the data and
 * gives it back to the user in batches. Three scenarios are possible:
 *
 *  1. if `source == nullptr`: then `batch.data() == nullptr`
 *  2. if `source` is accessible from the device, `batch.data()` points directly at the source at
 *     the proper offsets on each iteration.
 *  3. if `source` is not accessible from the device, `batch.data()` points to an intermediate
 *     buffer; the corresponding data is copied in the given `stream` on every iterator dereference
 *     (i.e. batches can be skipped). Dereferencing the same batch two times in a row does not force
 *     the copy.
 *
 * In all three scenarios, the number of iterations, batch offsets and sizes are the same.
 *
 * The iterator can be reused. If the number of iterations is one, at most one copy will ever be
 * invoked (i.e. small datasets are not reloaded multiple times).
 */
template <typename T>
struct batch_load_iterator {
  using size_type = size_t;

  /** A single batch of data residing in device memory. */
  struct batch {
    /** Logical width of a single row in a batch, in elements of type `T`. */
    [[nodiscard]] auto row_width() const -> size_type { return row_width_; }
    /** Logical offset of the batch, in rows (`row_width()`) */
    [[nodiscard]] auto offset() const -> size_type { return pos_.value_or(0) * batch_size_; }
    /** Logical size of the batch, in rows (`row_width()`) */
    [[nodiscard]] auto size() const -> size_type { return batch_len_; }
    /** Logical size of the batch, in rows (`row_width()`) */
    [[nodiscard]] auto data() const -> const T* { return const_cast<const T*>(dev_ptr_); }
    /** Whether this batch copies the data (i.e. the source is inaccessible from the device). */
    [[nodiscard]] auto does_copy() const -> bool { return needs_copy_; }

   private:
    batch(const T* source,
          size_type n_rows,
          size_type row_width,
          size_type batch_size,
          rmm::cuda_stream_view stream,
          rmm::mr::device_memory_resource* mr)
      : stream_(stream),
        buf_(0, stream, mr),
        source_(source),
        dev_ptr_(nullptr),
        n_rows_(n_rows),
        row_width_(row_width),
        batch_size_(std::min(batch_size, n_rows)),
        pos_(std::nullopt),
        n_iters_(raft::div_rounding_up_safe(n_rows, batch_size)),
        needs_copy_(false)
    {
      if (source_ == nullptr) { return; }
      cudaPointerAttributes attr;
      RAFT_CUDA_TRY(cudaPointerGetAttributes(&attr, source_));
      dev_ptr_ = reinterpret_cast<T*>(attr.devicePointer);
      if (dev_ptr_ == nullptr) {
        buf_.resize(row_width_ * batch_size_, stream);
        dev_ptr_    = buf_.data();
        needs_copy_ = true;
      }
    }
    rmm::cuda_stream_view stream_;
    rmm::device_uvector<T> buf_;
    const T* source_;
    size_type n_rows_;
    size_type row_width_;
    size_type batch_size_;
    size_type n_iters_;
    bool needs_copy_;

    std::optional<size_type> pos_;
    size_type batch_len_;
    T* dev_ptr_;

    friend class batch_load_iterator<T>;

    /**
     * Changes the state of the batch to point at the `pos` index.
     * If necessary, copies the data from the source in the registered stream.
     */
    void load(const size_type& pos)
    {
      // No-op if the data is already loaded, or it's the end of the input.
      if (pos == pos_ || pos >= n_iters_) { return; }
      pos_.emplace(pos);
      batch_len_ = std::min(batch_size_, n_rows_ - std::min(offset(), n_rows_));
      if (source_ == nullptr) { return; }
      if (needs_copy_) {
        if (size() > 0) {
          RAFT_LOG_TRACE("batch_load_iterator::copy(offset = %zu, size = %zu, row_width = %zu)",
                         size_t(offset()),
                         size_t(size()),
                         size_t(row_width()));
          copy(dev_ptr_, source_ + offset() * row_width(), size() * row_width(), stream_);
        }
      } else {
        dev_ptr_ = const_cast<T*>(source_) + offset() * row_width();
      }
    }
  };

  using value_type = batch;
  using reference  = const value_type&;
  using pointer    = const value_type*;

  /**
   * Create a batch iterator over the data `source`.
   *
   * For convenience, the data `source` is read in logical units of size `row_width`; batch sizes
   * and offsets are calculated in logical rows. Hence, can interpret the data as a contiguous
   * row-major matrix of size [n_rows, row_width], and the batches are the sub-matrices of size
   * [x<=batch_size, n_rows].
   *
   * @param source the input data -- host, device, or nullptr.
   * @param n_rows the size of the input in logical rows.
   * @param row_width the size of the logical row in the elements of type `T`.
   * @param batch_size the desired size of the batch.
   * @param stream the ordering for the host->device copies, if applicable.
   * @param mr a custom memory resource for the intermediate buffer, if applicable.
   */
  batch_load_iterator(const T* source,
                      size_type n_rows,
                      size_type row_width,
                      size_type batch_size,
                      rmm::cuda_stream_view stream,
                      rmm::mr::device_memory_resource* mr = rmm::mr::get_current_device_resource())
    : cur_batch_(new batch(source, n_rows, row_width, batch_size, stream, mr)), cur_pos_(0)
  {
  }
  /**
   * Whether this iterator copies the data on every iteration
   * (i.e. the source is inaccessible from the device).
   */
  [[nodiscard]] auto does_copy() const -> bool { return cur_batch_->does_copy(); }
  /** Reset the iterator position to `begin()` */
  void reset() { cur_pos_ = 0; }
  /** Reset the iterator position to `end()` */
  void reset_to_end() { cur_pos_ = cur_batch_->n_iters_; }
  [[nodiscard]] auto begin() const -> const batch_load_iterator<T>
  {
    batch_load_iterator<T> x(*this);
    x.reset();
    return x;
  }
  [[nodiscard]] auto end() const -> const batch_load_iterator<T>
  {
    batch_load_iterator<T> x(*this);
    x.reset_to_end();
    return x;
  }
  [[nodiscard]] auto operator*() const -> reference
  {
    cur_batch_->load(cur_pos_);
    return *cur_batch_;
  }
  [[nodiscard]] auto operator->() const -> pointer
  {
    cur_batch_->load(cur_pos_);
    return cur_batch_.get();
  }
  friend auto operator==(const batch_load_iterator<T>& x, const batch_load_iterator<T>& y) -> bool
  {
    return x.cur_batch_ == y.cur_batch_ && x.cur_pos_ == y.cur_pos_;
  };
  friend auto operator!=(const batch_load_iterator<T>& x, const batch_load_iterator<T>& y) -> bool
  {
    return x.cur_batch_ != y.cur_batch_ || x.cur_pos_ != y.cur_pos_;
  };
  auto operator++() -> batch_load_iterator<T>&
  {
    ++cur_pos_;
    return *this;
  }
  auto operator++(int) -> batch_load_iterator<T>
  {
    batch_load_iterator<T> x(*this);
    ++cur_pos_;
    return x;
  }
  auto operator--() -> batch_load_iterator<T>&
  {
    --cur_pos_;
    return *this;
  }
  auto operator--(int) -> batch_load_iterator<T>
  {
    batch_load_iterator<T> x(*this);
    --cur_pos_;
    return x;
  }

 private:
  std::shared_ptr<value_type> cur_batch_;
  size_type cur_pos_;
};

<<<<<<< HEAD
template <typename IdxT>
auto get_subsample_indices(raft::resources const& res, IdxT n_samples, IdxT n_subsamples, int seed)
  -> raft::device_vector<IdxT, IdxT>
{
  RAFT_EXPECTS(n_subsamples <= n_samples, "Cannot have more training samples than dataset vectors");
  // size_t free, total;
  // float GiB = 1073741824.0f;
  // cudaMemGetInfo(&free, &total);
  // RAFT_LOG_INFO(
  //   "get_subsample_indices::data free mem %6.1f, used mem %6.1f", free / GiB, (total - free) /
  //   GiB);

  auto data_indices = raft::make_device_vector<IdxT, IdxT>(res, n_samples);
  // cudaMemGetInfo(&free, &total);
  // RAFT_LOG_INFO("get_subsample_indices::train free mem %6.1f, used mem %6.1f",
  //               free / GiB,
  //               (total - free) / GiB);

  auto train_indices = raft::make_device_vector<IdxT, IdxT>(res, n_subsamples);
  raft::linalg::map_offset(res, data_indices.view(), identity_op());
  raft::random::RngState rng(seed);
  raft::random::sample_without_replacement(res,
                                           rng,
                                           raft::make_const_mdspan(data_indices.view()),
                                           std::nullopt,
                                           train_indices.view(),
                                           std::nullopt);
  return train_indices;
}

/** Subsample the dataset to create a training set*/
template <typename T, typename IdxT = int64_t>
void subsample(raft::resources const& res,
               const T* input,
               IdxT n_samples,
               raft::device_matrix_view<T, IdxT> output,
               int seed)
{
  IdxT n_dim   = output.extent(1);
  IdxT n_train = output.extent(0);

  raft::device_vector<IdxT, IdxT> train_indices =
    get_subsample_indices<IdxT>(res, n_samples, n_train, seed);

  cudaPointerAttributes attr;
  RAFT_CUDA_TRY(cudaPointerGetAttributes(&attr, input));
  T* ptr = reinterpret_cast<T*>(attr.devicePointer);
  if (ptr != nullptr) {
    raft::matrix::gather(res,
                         raft::make_device_matrix_view<const T, IdxT>(ptr, n_samples, n_dim),
                         raft::make_const_mdspan(train_indices.view()),
                         output);
  } else {
    auto dataset = raft::make_host_matrix_view<const T, IdxT>(input, n_samples, n_dim);
    raft::matrix::detail::gather(res, dataset, make_const_mdspan(train_indices.view()), output);
  }
}

/** Subsample the dataset to create a training set*/
template <typename T, typename IdxT = int64_t>
raft::device_matrix<T, IdxT> subsample(
  raft::resources const& res, const T* input, IdxT n_samples, IdxT n_train, IdxT n_dim, int seed)
{
  raft::device_vector<IdxT, IdxT> train_indices =
    get_subsample_indices<IdxT>(res, n_samples, n_train, seed);

  auto output = raft::make_device_matrix<T, IdxT>(res, n_train, n_dim);
  cudaPointerAttributes attr;
  RAFT_CUDA_TRY(cudaPointerGetAttributes(&attr, input));
  T* ptr = reinterpret_cast<T*>(attr.devicePointer);
  if (ptr != nullptr) {
    raft::matrix::gather(res,
                         raft::make_device_matrix_view<const T, IdxT>(ptr, n_samples, n_dim),
                         raft::make_const_mdspan(train_indices.view()),
                         output.view());
  } else {
    auto dataset = raft::make_host_matrix_view<const T, IdxT>(input, n_samples, n_dim);
    raft::matrix::detail::gather(
      res, dataset, make_const_mdspan(train_indices.view()), output.view());
  }
  return output;
}
=======
>>>>>>> dddb05a4
}  // namespace raft::spatial::knn::detail::utils<|MERGE_RESOLUTION|>--- conflicted
+++ resolved
@@ -573,7 +573,6 @@
   size_type cur_pos_;
 };
 
-<<<<<<< HEAD
 template <typename IdxT>
 auto get_subsample_indices(raft::resources const& res, IdxT n_samples, IdxT n_subsamples, int seed)
   -> raft::device_vector<IdxT, IdxT>
@@ -656,6 +655,4 @@
   }
   return output;
 }
-=======
->>>>>>> dddb05a4
 }  // namespace raft::spatial::knn::detail::utils