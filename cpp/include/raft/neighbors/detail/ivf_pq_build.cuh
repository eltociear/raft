/*
 * Copyright (c) 2022-2024, NVIDIA CORPORATION.
 *
 * Licensed under the Apache License, Version 2.0 (the "License");
 * you may not use this file except in compliance with the License.
 * You may obtain a copy of the License at
 *
 *     http://www.apache.org/licenses/LICENSE-2.0
 *
 * Unless required by applicable law or agreed to in writing, software
 * distributed under the License is distributed on an "AS IS" BASIS,
 * WITHOUT WARRANTIES OR CONDITIONS OF ANY KIND, either express or implied.
 * See the License for the specific language governing permissions and
 * limitations under the License.
 */

#pragma once

#include <raft/cluster/kmeans_balanced.cuh>
#include <raft/core/device_mdarray.hpp>
#include <raft/core/logger.hpp>
#include <raft/core/nvtx.hpp>
#include <raft/core/operators.hpp>
#include <raft/core/resource/cuda_stream.hpp>
#include <raft/core/resource/device_memory_resource.hpp>
#include <raft/core/resources.hpp>
#include <raft/distance/distance_types.hpp>
#include <raft/linalg/add.cuh>
#include <raft/linalg/detail/qr.cuh>
#include <raft/linalg/gemm.cuh>
#include <raft/linalg/map.cuh>
#include <raft/linalg/norm.cuh>
#include <raft/linalg/unary_op.cuh>
#include <raft/matrix/gather.cuh>
#include <raft/matrix/linewise_op.cuh>
#include <raft/neighbors/detail/ivf_common.cuh>
#include <raft/neighbors/detail/ivf_pq_codepacking.cuh>
#include <raft/neighbors/ivf_list.hpp>
#include <raft/neighbors/ivf_pq_types.hpp>
#include <raft/random/rng.cuh>
#include <raft/spatial/knn/detail/ann_utils.cuh>
#include <raft/stats/histogram.cuh>
#include <raft/util/cuda_utils.cuh>
#include <raft/util/device_atomics.cuh>
#include <raft/util/integer_utils.hpp>
#include <raft/util/pow2_utils.cuh>
#include <raft/util/vectorized.cuh>

#include <rmm/cuda_stream_view.hpp>
#include <rmm/device_uvector.hpp>
#include <rmm/mr/device/managed_memory_resource.hpp>

#include <cuda_fp16.h>
#include <thrust/extrema.h>
#include <thrust/scan.h>

#include <memory>
#include <variant>

namespace raft::neighbors::ivf_pq::detail {

using namespace raft::spatial::knn::detail;  // NOLINT

template <uint32_t BlockDim, typename T, typename S>
__launch_bounds__(BlockDim) RAFT_KERNEL copy_warped_kernel(
  T* out, uint32_t ld_out, const S* in, uint32_t ld_in, uint32_t n_cols, size_t n_rows)
{
  using warp    = Pow2<WarpSize>;
  size_t row_ix = warp::div(size_t(threadIdx.x) + size_t(BlockDim) * size_t(blockIdx.x));
  uint32_t i    = warp::mod(threadIdx.x);
  if (row_ix >= n_rows) return;
  out += row_ix * ld_out;
  in += row_ix * ld_in;
  auto f = utils::mapping<T>{};
  for (uint32_t col_ix = i; col_ix < n_cols; col_ix += warp::Value) {
    auto x = f(in[col_ix]);
    __syncwarp();
    out[col_ix] = x;
  }
}

/**
 * Copy the data one warp-per-row:
 *
 *  1. load the data per-warp
 *  2. apply the `utils::mapping<T>{}`
 *  3. sync within warp
 *  4. store the data.
 *
 * Assuming sizeof(T) >= sizeof(S) and the data is properly aligned (see the usage in `build`), this
 * allows to re-structure the data within rows in-place.
 */
template <typename T, typename S>
void copy_warped(T* out,
                 uint32_t ld_out,
                 const S* in,
                 uint32_t ld_in,
                 uint32_t n_cols,
                 size_t n_rows,
                 rmm::cuda_stream_view stream)
{
  constexpr uint32_t kBlockDim = 128;
  dim3 threads(kBlockDim, 1, 1);
  dim3 blocks(div_rounding_up_safe<size_t>(n_rows, kBlockDim / WarpSize), 1, 1);
  copy_warped_kernel<kBlockDim, T, S>
    <<<blocks, threads, 0, stream>>>(out, ld_out, in, ld_in, n_cols, n_rows);
}

/**
 * @brief Fill-in a random orthogonal transformation matrix.
 *
 * @param handle
 * @param force_random_rotation
 * @param n_rows
 * @param n_cols
 * @param[out] rotation_matrix device pointer to a row-major matrix of size [n_rows, n_cols].
 * @param rng random number generator state
 */
inline void make_rotation_matrix(raft::resources const& handle,
                                 bool force_random_rotation,
                                 uint32_t n_rows,
                                 uint32_t n_cols,
                                 float* rotation_matrix,
                                 raft::random::RngState rng = raft::random::RngState(7ULL))
{
  common::nvtx::range<common::nvtx::domain::raft> fun_scope(
    "ivf_pq::make_rotation_matrix(%u * %u)", n_rows, n_cols);
  auto stream  = resource::get_cuda_stream(handle);
  bool inplace = n_rows == n_cols;
  uint32_t n   = std::max(n_rows, n_cols);
  if (force_random_rotation || !inplace) {
    rmm::device_uvector<float> buf(inplace ? 0 : n * n, stream);
    float* mat = inplace ? rotation_matrix : buf.data();
    raft::random::normal(handle, rng, mat, n * n, 0.0f, 1.0f);
    linalg::detail::qrGetQ_inplace(handle, mat, n, n, stream);
    if (!inplace) {
      RAFT_CUDA_TRY(cudaMemcpy2DAsync(rotation_matrix,
                                      sizeof(float) * n_cols,
                                      mat,
                                      sizeof(float) * n,
                                      sizeof(float) * n_cols,
                                      n_rows,
                                      cudaMemcpyDefault,
                                      stream));
    }
  } else {
    uint32_t stride = n + 1;
    auto rotation_matrix_view =
      raft::make_device_vector_view<float, uint32_t>(rotation_matrix, n * n);
    linalg::map_offset(handle, rotation_matrix_view, [stride] __device__(uint32_t i) {
      return static_cast<float>(i % stride == 0u);
    });
  }
}

/**
 * @brief Compute residual vectors from the source dataset given by selected indices.
 *
 * The residual has the form `rotation_matrix %* (dataset[row_ids, :] - center)`
 *
 */
template <typename T, typename IdxT>
void select_residuals(raft::resources const& handle,
                      float* residuals,
                      IdxT n_rows,
                      uint32_t dim,
                      uint32_t rot_dim,
                      const float* rotation_matrix,  // [rot_dim, dim]
                      const float* center,           // [dim]
                      const T* dataset,              // [.., dim]
                      const IdxT* row_ids,           // [n_rows]
                      rmm::mr::device_memory_resource* device_memory

)
{
  auto stream = resource::get_cuda_stream(handle);
  rmm::device_uvector<float> tmp(size_t(n_rows) * size_t(dim), stream, device_memory);
  // Note: the number of rows of the input dataset isn't actually n_rows, but matrix::gather doesn't
  // need to know it, any strictly positive number would work.
  cub::TransformInputIterator<float, utils::mapping<float>, const T*> mapping_itr(
    dataset, utils::mapping<float>{});
  raft::matrix::gather(mapping_itr, (IdxT)dim, n_rows, row_ids, n_rows, tmp.data(), stream);

  raft::matrix::linewise_op(handle,
                            make_device_matrix_view<const T, IdxT>(tmp.data(), n_rows, dim),
                            make_device_matrix_view<T, IdxT>(tmp.data(), n_rows, dim),
                            true,
                            raft::sub_op{},
                            make_device_vector_view<const T, IdxT>(center, dim));

  float alpha = 1.0;
  float beta  = 0.0;
  linalg::gemm(handle,
               true,
               false,
               rot_dim,
               n_rows,
               dim,
               &alpha,
               rotation_matrix,
               dim,
               tmp.data(),
               dim,
               &beta,
               residuals,
               rot_dim,
               stream);
}

/**
 * @brief Compute residual vectors from the source dataset given by selected indices.
 *
 * The residual has the form
 *  `rotation_matrix %* (dataset[:, :] - centers[labels[:], 0:dim])`
 *
 */
template <typename T, typename IdxT>
void flat_compute_residuals(
  raft::resources const& handle,
  float* residuals,  // [n_rows, rot_dim]
  IdxT n_rows,
  device_matrix_view<const float, uint32_t, row_major> rotation_matrix,  // [rot_dim, dim]
  device_matrix_view<const float, uint32_t, row_major> centers,          // [n_lists, dim_ext]
  const T* dataset,                                                      // [n_rows, dim]
  std::variant<uint32_t, const uint32_t*> labels,                        // [n_rows]
  rmm::mr::device_memory_resource* device_memory)
{
  auto stream  = resource::get_cuda_stream(handle);
  auto dim     = rotation_matrix.extent(1);
  auto rot_dim = rotation_matrix.extent(0);
  rmm::device_uvector<float> tmp(n_rows * dim, stream, device_memory);
  auto tmp_view = raft::make_device_vector_view<float, IdxT>(tmp.data(), tmp.size());
  linalg::map_offset(handle, tmp_view, [centers, dataset, labels, dim] __device__(size_t i) {
    auto row_ix = i / dim;
    auto el_ix  = i % dim;
    auto label  = std::holds_alternative<uint32_t>(labels)
                    ? std::get<uint32_t>(labels)
                    : std::get<const uint32_t*>(labels)[row_ix];
    return utils::mapping<float>{}(dataset[i]) - centers(label, el_ix);
  });

  float alpha = 1.0f;
  float beta  = 0.0f;
  linalg::gemm(handle,
               true,
               false,
               rot_dim,
               n_rows,
               dim,
               &alpha,
               rotation_matrix.data_handle(),
               dim,
               tmp.data(),
               dim,
               &beta,
               residuals,
               rot_dim,
               stream);
}

template <uint32_t BlockDim, typename IdxT>
__launch_bounds__(BlockDim) RAFT_KERNEL
  fill_indices_kernel(IdxT n_rows, IdxT* data_indices, IdxT* data_offsets, const uint32_t* labels)
{
  const auto i = IdxT(BlockDim) * IdxT(blockIdx.x) + IdxT(threadIdx.x);
  if (i >= n_rows) { return; }
  data_indices[atomicAdd<IdxT>(data_offsets + labels[i], 1)] = i;
}

/**
 * @brief Calculate cluster offsets and arrange data indices into clusters.
 *
 * @param n_rows
 * @param n_lists
 * @param[in] labels output of k-means prediction [n_rows]
 * @param[in] cluster_sizes [n_lists]
 * @param[out] cluster_offsets [n_lists+1]
 * @param[out] data_indices [n_rows]
 *
 * @return size of the largest cluster
 */
template <typename IdxT>
auto calculate_offsets_and_indices(IdxT n_rows,
                                   uint32_t n_lists,
                                   const uint32_t* labels,
                                   const uint32_t* cluster_sizes,
                                   IdxT* cluster_offsets,
                                   IdxT* data_indices,
                                   rmm::cuda_stream_view stream) -> uint32_t
{
  auto exec_policy = rmm::exec_policy(stream);
  // Calculate the offsets
  IdxT cumsum = 0;
  update_device(cluster_offsets, &cumsum, 1, stream);
  thrust::inclusive_scan(
    exec_policy, cluster_sizes, cluster_sizes + n_lists, cluster_offsets + 1, add_op{});
  update_host(&cumsum, cluster_offsets + n_lists, 1, stream);
  uint32_t max_cluster_size =
    *thrust::max_element(exec_policy, cluster_sizes, cluster_sizes + n_lists);
  stream.synchronize();
  RAFT_EXPECTS(cumsum == n_rows, "cluster sizes do not add up.");
  RAFT_LOG_DEBUG("Max cluster size %d", max_cluster_size);
  rmm::device_uvector<IdxT> data_offsets_buf(n_lists, stream);
  auto data_offsets = data_offsets_buf.data();
  copy(data_offsets, cluster_offsets, n_lists, stream);
  constexpr uint32_t n_threads = 128;  // NOLINT
  const IdxT n_blocks          = raft::div_rounding_up_unsafe(n_rows, n_threads);
  fill_indices_kernel<n_threads>
    <<<n_blocks, n_threads, 0, stream>>>(n_rows, data_indices, data_offsets, labels);
  return max_cluster_size;
}

template <typename IdxT>
void set_centers(raft::resources const& handle, index<IdxT>* index, const float* cluster_centers)
{
  auto stream         = resource::get_cuda_stream(handle);
  auto* device_memory = resource::get_workspace_resource(handle);

  // combine cluster_centers and their norms
  RAFT_CUDA_TRY(cudaMemcpy2DAsync(index->centers().data_handle(),
                                  sizeof(float) * index->dim_ext(),
                                  cluster_centers,
                                  sizeof(float) * index->dim(),
                                  sizeof(float) * index->dim(),
                                  index->n_lists(),
                                  cudaMemcpyDefault,
                                  stream));

  rmm::device_uvector<float> center_norms(index->n_lists(), stream, device_memory);
  raft::linalg::rowNorm(center_norms.data(),
                        cluster_centers,
                        index->dim(),
                        index->n_lists(),
                        raft::linalg::L2Norm,
                        true,
                        stream);
  RAFT_CUDA_TRY(cudaMemcpy2DAsync(index->centers().data_handle() + index->dim(),
                                  sizeof(float) * index->dim_ext(),
                                  center_norms.data(),
                                  sizeof(float),
                                  sizeof(float),
                                  index->n_lists(),
                                  cudaMemcpyDefault,
                                  stream));

  //     Rotate cluster_centers
  float alpha = 1.0;
  float beta  = 0.0;
  linalg::gemm(handle,
               true,
               false,
               index->rot_dim(),
               index->n_lists(),
               index->dim(),
               &alpha,
               index->rotation_matrix().data_handle(),
               index->dim(),
               cluster_centers,
               index->dim(),
               &beta,
               index->centers_rot().data_handle(),
               index->rot_dim(),
               resource::get_cuda_stream(handle));
}

template <typename IdxT>
void transpose_pq_centers(const resources& handle,
                          index<IdxT>& index,
                          const float* pq_centers_source)
{
  auto stream  = resource::get_cuda_stream(handle);
  auto extents = index.pq_centers().extents();
  static_assert(extents.rank() == 3);
  auto extents_source =
    make_extents<uint32_t>(extents.extent(0), extents.extent(2), extents.extent(1));
  auto span_source =
    make_mdspan<const float, uint32_t, row_major, false, true>(pq_centers_source, extents_source);
  auto pq_centers_view = raft::make_device_vector_view<float, IdxT>(
    index.pq_centers().data_handle(), index.pq_centers().size());
  linalg::map_offset(handle, pq_centers_view, [span_source, extents] __device__(size_t i) {
    uint32_t ii[3];
    for (int r = 2; r > 0; r--) {
      ii[r] = i % extents.extent(r);
      i /= extents.extent(r);
    }
    ii[0] = i;
    return span_source(ii[0], ii[2], ii[1]);
  });
}

template <typename IdxT>
void train_per_subset(raft::resources const& handle,
                      index<IdxT>& index,
                      size_t n_rows,
                      const float* trainset,   // [n_rows, dim]
                      const uint32_t* labels,  // [n_rows]
                      uint32_t kmeans_n_iters,
                      rmm::mr::device_memory_resource* managed_memory)
{
  auto stream        = resource::get_cuda_stream(handle);
  auto device_memory = resource::get_workspace_resource(handle);

  rmm::device_uvector<float> pq_centers_tmp(index.pq_centers().size(), stream, device_memory);
  rmm::device_uvector<float> sub_trainset(n_rows * size_t(index.pq_len()), stream, device_memory);
  rmm::device_uvector<uint32_t> sub_labels(n_rows, stream, device_memory);

  rmm::device_uvector<uint32_t> pq_cluster_sizes(index.pq_book_size(), stream, device_memory);

  for (uint32_t j = 0; j < index.pq_dim(); j++) {
    common::nvtx::range<common::nvtx::domain::raft> pq_per_subspace_scope(
      "ivf_pq::build::per_subspace[%u]", j);

    // Get the rotated cluster centers for each training vector.
    // This will be subtracted from the input vectors afterwards.
    utils::copy_selected<float, float, size_t, uint32_t>(
      n_rows,
      index.pq_len(),
      index.centers_rot().data_handle() + index.pq_len() * j,
      labels,
      index.rot_dim(),
      sub_trainset.data(),
      index.pq_len(),
      stream);

    // sub_trainset is the slice of: rotate(trainset) - centers_rot
    float alpha = 1.0;
    float beta  = -1.0;
    linalg::gemm(handle,
                 true,
                 false,
                 index.pq_len(),
                 n_rows,
                 index.dim(),
                 &alpha,
                 index.rotation_matrix().data_handle() + index.dim() * index.pq_len() * j,
                 index.dim(),
                 trainset,
                 index.dim(),
                 &beta,
                 sub_trainset.data(),
                 index.pq_len(),
                 stream);

    // train PQ codebook for this subspace
    auto sub_trainset_view =
      raft::make_device_matrix_view<const float, IdxT>(sub_trainset.data(), n_rows, index.pq_len());
    auto centers_tmp_view = raft::make_device_matrix_view<float, IdxT>(
      pq_centers_tmp.data() + index.pq_book_size() * index.pq_len() * j,
      index.pq_book_size(),
      index.pq_len());
    auto sub_labels_view = raft::make_device_vector_view<uint32_t, IdxT>(sub_labels.data(), n_rows);
    auto cluster_sizes_view =
      raft::make_device_vector_view<uint32_t, IdxT>(pq_cluster_sizes.data(), index.pq_book_size());
    raft::cluster::kmeans_balanced_params kmeans_params;
    kmeans_params.n_iters = kmeans_n_iters;
    kmeans_params.metric  = raft::distance::DistanceType::L2Expanded;
    raft::cluster::kmeans_balanced::helpers::build_clusters(handle,
                                                            kmeans_params,
                                                            sub_trainset_view,
                                                            centers_tmp_view,
                                                            sub_labels_view,
                                                            cluster_sizes_view,
                                                            utils::mapping<float>{});
  }
  transpose_pq_centers(handle, index, pq_centers_tmp.data());
}

template <typename IdxT>
void train_per_cluster(raft::resources const& handle,
                       index<IdxT>& index,
                       size_t n_rows,
                       const float* trainset,   // [n_rows, dim]
                       const uint32_t* labels,  // [n_rows]
                       uint32_t kmeans_n_iters,
                       rmm::mr::device_memory_resource* managed_memory)
{
  auto stream        = resource::get_cuda_stream(handle);
  auto device_memory = resource::get_workspace_resource(handle);

  rmm::device_uvector<float> pq_centers_tmp(index.pq_centers().size(), stream, device_memory);
  rmm::device_uvector<uint32_t> cluster_sizes(index.n_lists(), stream, managed_memory);
  rmm::device_uvector<IdxT> indices_buf(n_rows, stream, device_memory);
  rmm::device_uvector<IdxT> offsets_buf(index.n_lists() + 1, stream, managed_memory);

  raft::stats::histogram<uint32_t, size_t>(raft::stats::HistTypeAuto,
                                           reinterpret_cast<int32_t*>(cluster_sizes.data()),
                                           index.n_lists(),
                                           labels,
                                           n_rows,
                                           1,
                                           stream);

  auto cluster_offsets      = offsets_buf.data();
  auto indices              = indices_buf.data();
  uint32_t max_cluster_size = calculate_offsets_and_indices(
    IdxT(n_rows), index.n_lists(), labels, cluster_sizes.data(), cluster_offsets, indices, stream);

  rmm::device_uvector<uint32_t> pq_labels(
    size_t(max_cluster_size) * size_t(index.pq_dim()), stream, device_memory);
  rmm::device_uvector<uint32_t> pq_cluster_sizes(index.pq_book_size(), stream, device_memory);
  rmm::device_uvector<float> rot_vectors(
    size_t(max_cluster_size) * size_t(index.rot_dim()), stream, device_memory);

  resource::sync_stream(handle);  // make sure cluster offsets are up-to-date
  for (uint32_t l = 0; l < index.n_lists(); l++) {
    auto cluster_size = cluster_sizes.data()[l];
    if (cluster_size == 0) continue;
    common::nvtx::range<common::nvtx::domain::raft> pq_per_cluster_scope(
      "ivf_pq::build::per_cluster[%u](size = %u)", l, cluster_size);

    select_residuals(handle,
                     rot_vectors.data(),
                     IdxT(cluster_size),
                     index.dim(),
                     index.rot_dim(),
                     index.rotation_matrix().data_handle(),
                     index.centers().data_handle() + size_t(l) * size_t(index.dim_ext()),
                     trainset,
                     indices + cluster_offsets[l],
                     device_memory);

    // limit the cluster size to bound the training time.
    // [sic] we interpret the data as pq_len-dimensional
    size_t big_enough     = 256ul * std::max<size_t>(index.pq_book_size(), index.pq_dim());
    size_t available_rows = size_t(cluster_size) * size_t(index.pq_dim());
    auto pq_n_rows        = uint32_t(std::min(big_enough, available_rows));
    // train PQ codebook for this cluster
    auto rot_vectors_view = raft::make_device_matrix_view<const float, IdxT>(
      rot_vectors.data(), pq_n_rows, index.pq_len());
    auto centers_tmp_view = raft::make_device_matrix_view<float, IdxT>(
      pq_centers_tmp.data() + static_cast<size_t>(index.pq_book_size()) *
                                static_cast<size_t>(index.pq_len()) * static_cast<size_t>(l),
      index.pq_book_size(),
      index.pq_len());
    auto pq_labels_view =
      raft::make_device_vector_view<uint32_t, IdxT>(pq_labels.data(), pq_n_rows);
    auto pq_cluster_sizes_view =
      raft::make_device_vector_view<uint32_t, IdxT>(pq_cluster_sizes.data(), index.pq_book_size());
    raft::cluster::kmeans_balanced_params kmeans_params;
    kmeans_params.n_iters = kmeans_n_iters;
    kmeans_params.metric  = raft::distance::DistanceType::L2Expanded;
    raft::cluster::kmeans_balanced::helpers::build_clusters(handle,
                                                            kmeans_params,
                                                            rot_vectors_view,
                                                            centers_tmp_view,
                                                            pq_labels_view,
                                                            pq_cluster_sizes_view,
                                                            utils::mapping<float>{});
  }
  transpose_pq_centers(handle, index, pq_centers_tmp.data());
}

/**
 * A helper function: given the dataset in the rotated space
 *  [n_rows, rot_dim] = [n_rows, pq_dim * pq_len],
 * reinterpret the last dimension as two: [n_rows, pq_dim, pq_len]
 *
 * @tparam T
 * @tparam IdxT
 *
 * @param vectors input data [n_rows, rot_dim]
 * @param pq_centers codebook (used to infer the structure - pq_len)
 * @return reinterpreted vectors [n_rows, pq_dim, pq_len]
 */
template <typename T, typename IdxT>
static __device__ auto reinterpret_vectors(
  device_matrix_view<T, IdxT, row_major> vectors,
  device_mdspan<const float, extent_3d<uint32_t>, row_major> pq_centers)
  -> device_mdspan<T, extent_3d<IdxT>, row_major>
{
  const uint32_t pq_len = pq_centers.extent(1);
  const uint32_t pq_dim = vectors.extent(1) / pq_len;
  using layout_t        = typename decltype(vectors)::layout_type;
  using accessor_t      = typename decltype(vectors)::accessor_type;
  return mdspan<T, extent_3d<IdxT>, layout_t, accessor_t>(
    vectors.data_handle(), extent_3d<IdxT>{vectors.extent(0), pq_dim, pq_len});
}

/**
 * A consumer for the `run_on_list` and `run_on_vector` that just flattens PQ codes
 * one-per-byte. That is, independent of the code width (pq_bits), one code uses
 * the whole byte, hence one vectors uses pq_dim bytes.
 */
struct unpack_codes {
  device_matrix_view<uint8_t, uint32_t, row_major> out_codes;

  /**
   * Create a callable to be passed to `run_on_list`.
   *
   * @param[out] out_codes the destination for the read codes.
   */
  __device__ inline unpack_codes(device_matrix_view<uint8_t, uint32_t, row_major> out_codes)
    : out_codes{out_codes}
  {
  }

  /**  Write j-th component (code) of the i-th vector into the output array. */
  __device__ inline void operator()(uint8_t code, uint32_t i, uint32_t j)
  {
    out_codes(i, j) = code;
  }
};

template <uint32_t BlockSize, uint32_t PqBits>
__launch_bounds__(BlockSize) RAFT_KERNEL unpack_list_data_kernel(
  device_matrix_view<uint8_t, uint32_t, row_major> out_codes,
  device_mdspan<const uint8_t, list_spec<uint32_t, uint32_t>::list_extents, row_major> in_list_data,
  std::variant<uint32_t, const uint32_t*> offset_or_indices)
{
  const uint32_t pq_dim = out_codes.extent(1);
  auto unpack_action    = unpack_codes{out_codes};
  run_on_list<PqBits>(in_list_data, offset_or_indices, out_codes.extent(0), pq_dim, unpack_action);
}

/**
 * Unpack flat PQ codes from an existing list by the given offset.
 *
 * @param[out] codes flat PQ codes, one code per byte [n_rows, pq_dim]
 * @param[in] list_data the packed ivf::list data.
 * @param[in] offset_or_indices how many records in the list to skip or the exact indices.
 * @param[in] pq_bits codebook size (1 << pq_bits)
 * @param[in] stream
 */
inline void unpack_list_data(
  device_matrix_view<uint8_t, uint32_t, row_major> codes,
  device_mdspan<const uint8_t, list_spec<uint32_t, uint32_t>::list_extents, row_major> list_data,
  std::variant<uint32_t, const uint32_t*> offset_or_indices,
  uint32_t pq_bits,
  rmm::cuda_stream_view stream)
{
  auto n_rows = codes.extent(0);
  if (n_rows == 0) { return; }

  constexpr uint32_t kBlockSize = 256;
  dim3 blocks(div_rounding_up_safe<uint32_t>(n_rows, kBlockSize), 1, 1);
  dim3 threads(kBlockSize, 1, 1);
  auto kernel = [pq_bits]() {
    switch (pq_bits) {
      case 4: return unpack_list_data_kernel<kBlockSize, 4>;
      case 5: return unpack_list_data_kernel<kBlockSize, 5>;
      case 6: return unpack_list_data_kernel<kBlockSize, 6>;
      case 7: return unpack_list_data_kernel<kBlockSize, 7>;
      case 8: return unpack_list_data_kernel<kBlockSize, 8>;
      default: RAFT_FAIL("Invalid pq_bits (%u), the value must be within [4, 8]", pq_bits);
    }
  }();
  kernel<<<blocks, threads, 0, stream>>>(codes, list_data, offset_or_indices);
  RAFT_CUDA_TRY(cudaPeekAtLastError());
}

/** Unpack the list data; see the public interface for the api and usage. */
template <typename IdxT>
void unpack_list_data(raft::resources const& res,
                      const index<IdxT>& index,
                      device_matrix_view<uint8_t, uint32_t, row_major> out_codes,
                      uint32_t label,
                      std::variant<uint32_t, const uint32_t*> offset_or_indices)
{
  unpack_list_data(out_codes,
                   index.lists()[label]->data.view(),
                   offset_or_indices,
                   index.pq_bits(),
                   resource::get_cuda_stream(res));
}

/**
 * A consumer for the `run_on_vector` that just flattens PQ codes
 * into a tightly packed matrix. That is, the codes are not expanded to one code-per-byte.
 */
template <uint32_t PqBits>
struct unpack_contiguous {
  uint8_t* codes;
  uint32_t code_size;

  /**
   * Create a callable to be passed to `run_on_vector`.
   *
   * @param[in] codes flat compressed PQ codes
   */
  __host__ __device__ inline unpack_contiguous(uint8_t* codes, uint32_t pq_dim)
    : codes{codes}, code_size{raft::ceildiv<uint32_t>(pq_dim * PqBits, 8)}
  {
  }

  /**  Write j-th component (code) of the i-th vector into the output array. */
  __host__ __device__ inline void operator()(uint8_t code, uint32_t i, uint32_t j)
  {
    bitfield_view_t<PqBits> code_view{codes + i * code_size};
    code_view[j] = code;
  }
};

template <uint32_t BlockSize, uint32_t PqBits>
__launch_bounds__(BlockSize) RAFT_KERNEL unpack_contiguous_list_data_kernel(
  uint8_t* out_codes,
  device_mdspan<const uint8_t, list_spec<uint32_t, uint32_t>::list_extents, row_major> in_list_data,
  uint32_t n_rows,
  uint32_t pq_dim,
  std::variant<uint32_t, const uint32_t*> offset_or_indices)
{
  run_on_list<PqBits>(
    in_list_data, offset_or_indices, n_rows, pq_dim, unpack_contiguous<PqBits>(out_codes, pq_dim));
}

/**
 * Unpack flat PQ codes from an existing list by the given offset.
 *
 * @param[out] codes flat compressed PQ codes [n_rows, ceildiv(pq_dim * pq_bits, 8)]
 * @param[in] list_data the packed ivf::list data.
 * @param[in] offset_or_indices how many records in the list to skip or the exact indices.
 * @param[in] pq_bits codebook size (1 << pq_bits)
 * @param[in] stream
 */
inline void unpack_contiguous_list_data(
  uint8_t* codes,
  device_mdspan<const uint8_t, list_spec<uint32_t, uint32_t>::list_extents, row_major> list_data,
  uint32_t n_rows,
  uint32_t pq_dim,
  std::variant<uint32_t, const uint32_t*> offset_or_indices,
  uint32_t pq_bits,
  rmm::cuda_stream_view stream)
{
  if (n_rows == 0) { return; }

  constexpr uint32_t kBlockSize = 256;
  dim3 blocks(div_rounding_up_safe<uint32_t>(n_rows, kBlockSize), 1, 1);
  dim3 threads(kBlockSize, 1, 1);
  auto kernel = [pq_bits]() {
    switch (pq_bits) {
      case 4: return unpack_contiguous_list_data_kernel<kBlockSize, 4>;
      case 5: return unpack_contiguous_list_data_kernel<kBlockSize, 5>;
      case 6: return unpack_contiguous_list_data_kernel<kBlockSize, 6>;
      case 7: return unpack_contiguous_list_data_kernel<kBlockSize, 7>;
      case 8: return unpack_contiguous_list_data_kernel<kBlockSize, 8>;
      default: RAFT_FAIL("Invalid pq_bits (%u), the value must be within [4, 8]", pq_bits);
    }
  }();
  kernel<<<blocks, threads, 0, stream>>>(codes, list_data, n_rows, pq_dim, offset_or_indices);
  RAFT_CUDA_TRY(cudaPeekAtLastError());
}

/** Unpack the list data; see the public interface for the api and usage. */
template <typename IdxT>
void unpack_contiguous_list_data(raft::resources const& res,
                                 const index<IdxT>& index,
                                 uint8_t* out_codes,
                                 uint32_t n_rows,
                                 uint32_t label,
                                 std::variant<uint32_t, const uint32_t*> offset_or_indices)
{
  unpack_contiguous_list_data(out_codes,
                              index.lists()[label]->data.view(),
                              n_rows,
                              index.pq_dim(),
                              offset_or_indices,
                              index.pq_bits(),
                              resource::get_cuda_stream(res));
}

/** A consumer for the `run_on_list` and `run_on_vector` that approximates the original input data.
 */
struct reconstruct_vectors {
  codebook_gen codebook_kind;
  uint32_t cluster_ix;
  uint32_t pq_len;
  device_mdspan<const float, extent_3d<uint32_t>, row_major> pq_centers;
  device_mdspan<const float, extent_3d<uint32_t>, row_major> centers_rot;
  device_mdspan<float, extent_3d<uint32_t>, row_major> out_vectors;

  /**
   * Create a callable to be passed to `run_on_list`.
   *
   * @param[out] out_vectors the destination for the decoded vectors.
   * @param[in] pq_centers the codebook
   * @param[in] centers_rot
   * @param[in] codebook_kind
   * @param[in] cluster_ix label/id of the cluster.
   */
  __device__ inline reconstruct_vectors(
    device_matrix_view<float, uint32_t, row_major> out_vectors,
    device_mdspan<const float, extent_3d<uint32_t>, row_major> pq_centers,
    device_matrix_view<const float, uint32_t, row_major> centers_rot,
    codebook_gen codebook_kind,
    uint32_t cluster_ix)
    : codebook_kind{codebook_kind},
      cluster_ix{cluster_ix},
      pq_len{pq_centers.extent(1)},
      pq_centers{pq_centers},
      centers_rot{reinterpret_vectors(centers_rot, pq_centers)},
      out_vectors{reinterpret_vectors(out_vectors, pq_centers)}
  {
  }

  /**
   * Decode j-th component of the i-th vector by its code and write it into a chunk of the output
   * vectors (pq_len elements).
   */
  __device__ inline void operator()(uint8_t code, uint32_t i, uint32_t j)
  {
    uint32_t partition_ix;
    switch (codebook_kind) {
      case codebook_gen::PER_CLUSTER: {
        partition_ix = cluster_ix;
      } break;
      case codebook_gen::PER_SUBSPACE: {
        partition_ix = j;
      } break;
      default: __builtin_unreachable();
    }
    for (uint32_t k = 0; k < pq_len; k++) {
      out_vectors(i, j, k) = pq_centers(partition_ix, k, code) + centers_rot(cluster_ix, j, k);
    }
  }
};

template <uint32_t BlockSize, uint32_t PqBits>
__launch_bounds__(BlockSize) RAFT_KERNEL reconstruct_list_data_kernel(
  device_matrix_view<float, uint32_t, row_major> out_vectors,
  device_mdspan<const uint8_t, list_spec<uint32_t, uint32_t>::list_extents, row_major> in_list_data,
  device_mdspan<const float, extent_3d<uint32_t>, row_major> pq_centers,
  device_matrix_view<const float, uint32_t, row_major> centers_rot,
  codebook_gen codebook_kind,
  uint32_t cluster_ix,
  std::variant<uint32_t, const uint32_t*> offset_or_indices)
{
  const uint32_t pq_dim = out_vectors.extent(1) / pq_centers.extent(1);
  auto reconstruct_action =
    reconstruct_vectors{out_vectors, pq_centers, centers_rot, codebook_kind, cluster_ix};
  run_on_list<PqBits>(
    in_list_data, offset_or_indices, out_vectors.extent(0), pq_dim, reconstruct_action);
}

/** Decode the list data; see the public interface for the api and usage. */
template <typename T, typename IdxT>
void reconstruct_list_data(raft::resources const& res,
                           const index<IdxT>& index,
                           device_matrix_view<T, uint32_t, row_major> out_vectors,
                           uint32_t label,
                           std::variant<uint32_t, const uint32_t*> offset_or_indices)
{
  auto n_rows = out_vectors.extent(0);
  if (n_rows == 0) { return; }
  auto& list = index.lists()[label];
  if (std::holds_alternative<uint32_t>(offset_or_indices)) {
    auto n_skip = std::get<uint32_t>(offset_or_indices);
    // sic! I'm using the upper bound `list.size` instead of exact `list_sizes(label)`
    // to avoid an extra device-host data copy and the stream sync.
    RAFT_EXPECTS(n_skip + n_rows <= list->size.load(),
                 "offset + output size must be not bigger than the cluster size.");
  }

  auto tmp = make_device_mdarray<float>(
    res, resource::get_workspace_resource(res), make_extents<uint32_t>(n_rows, index.rot_dim()));

  constexpr uint32_t kBlockSize = 256;
  dim3 blocks(div_rounding_up_safe<uint32_t>(n_rows, kBlockSize), 1, 1);
  dim3 threads(kBlockSize, 1, 1);
  auto kernel = [](uint32_t pq_bits) {
    switch (pq_bits) {
      case 4: return reconstruct_list_data_kernel<kBlockSize, 4>;
      case 5: return reconstruct_list_data_kernel<kBlockSize, 5>;
      case 6: return reconstruct_list_data_kernel<kBlockSize, 6>;
      case 7: return reconstruct_list_data_kernel<kBlockSize, 7>;
      case 8: return reconstruct_list_data_kernel<kBlockSize, 8>;
      default: RAFT_FAIL("Invalid pq_bits (%u), the value must be within [4, 8]", pq_bits);
    }
  }(index.pq_bits());
  kernel<<<blocks, threads, 0, resource::get_cuda_stream(res)>>>(tmp.view(),
                                                                 list->data.view(),
                                                                 index.pq_centers(),
                                                                 index.centers_rot(),
                                                                 index.codebook_kind(),
                                                                 label,
                                                                 offset_or_indices);
  RAFT_CUDA_TRY(cudaPeekAtLastError());

  float* out_float_ptr = nullptr;
  rmm::device_uvector<float> out_float_buf(
    0, resource::get_cuda_stream(res), resource::get_workspace_resource(res));
  if constexpr (std::is_same_v<T, float>) {
    out_float_ptr = out_vectors.data_handle();
  } else {
    out_float_buf.resize(size_t{n_rows} * size_t{index.dim()}, resource::get_cuda_stream(res));
    out_float_ptr = out_float_buf.data();
  }
  // Rotate the results back to the original space
  float alpha = 1.0;
  float beta  = 0.0;
  linalg::gemm(res,
               false,
               false,
               index.dim(),
               n_rows,
               index.rot_dim(),
               &alpha,
               index.rotation_matrix().data_handle(),
               index.dim(),
               tmp.data_handle(),
               index.rot_dim(),
               &beta,
               out_float_ptr,
               index.dim(),
               resource::get_cuda_stream(res));
  // Transform the data to the original type, if necessary
  if constexpr (!std::is_same_v<T, float>) {
    linalg::map(res,
                out_vectors,
                utils::mapping<T>{},
                make_device_matrix_view<const float>(out_float_ptr, n_rows, index.dim()));
  }
}

/**
 * A producer for the `write_list` and `write_vector` reads the codes byte-by-byte. That is,
 * independent of the code width (pq_bits), one code uses the whole byte, hence one vectors uses
 * pq_dim bytes.
 */
struct pass_codes {
  device_matrix_view<const uint8_t, uint32_t, row_major> codes;

  /**
   * Create a callable to be passed to `run_on_list`.
   *
   * @param[in] codes the source codes.
   */
  __device__ inline pass_codes(device_matrix_view<const uint8_t, uint32_t, row_major> codes)
    : codes{codes}
  {
  }

  /** Read j-th component (code) of the i-th vector from the source. */
  __device__ inline auto operator()(uint32_t i, uint32_t j) const -> uint8_t { return codes(i, j); }
};

template <uint32_t BlockSize, uint32_t PqBits>
__launch_bounds__(BlockSize) RAFT_KERNEL pack_list_data_kernel(
  device_mdspan<uint8_t, list_spec<uint32_t, uint32_t>::list_extents, row_major> list_data,
  device_matrix_view<const uint8_t, uint32_t, row_major> codes,
  std::variant<uint32_t, const uint32_t*> offset_or_indices)
{
  write_list<PqBits, 1>(
    list_data, offset_or_indices, codes.extent(0), codes.extent(1), pass_codes{codes});
}

/**
 * Write flat PQ codes into an existing list by the given offset.
 *
 * NB: no memory allocation happens here; the list must fit the data (offset + n_rows).
 *
 * @param[out] list_data the packed ivf::list data.
 * @param[in] codes flat PQ codes, one code per byte [n_rows, pq_dim]
 * @param[in] offset_or_indices how many records in the list to skip or the exact indices.
 * @param[in] pq_bits codebook size (1 << pq_bits)
 * @param[in] stream
 */
inline void pack_list_data(
  device_mdspan<uint8_t, list_spec<uint32_t, uint32_t>::list_extents, row_major> list_data,
  device_matrix_view<const uint8_t, uint32_t, row_major> codes,
  std::variant<uint32_t, const uint32_t*> offset_or_indices,
  uint32_t pq_bits,
  rmm::cuda_stream_view stream)
{
  auto n_rows = codes.extent(0);
  if (n_rows == 0) { return; }

  constexpr uint32_t kBlockSize = 256;
  dim3 blocks(div_rounding_up_safe<uint32_t>(n_rows, kBlockSize), 1, 1);
  dim3 threads(kBlockSize, 1, 1);
  auto kernel = [pq_bits]() {
    switch (pq_bits) {
      case 4: return pack_list_data_kernel<kBlockSize, 4>;
      case 5: return pack_list_data_kernel<kBlockSize, 5>;
      case 6: return pack_list_data_kernel<kBlockSize, 6>;
      case 7: return pack_list_data_kernel<kBlockSize, 7>;
      case 8: return pack_list_data_kernel<kBlockSize, 8>;
      default: RAFT_FAIL("Invalid pq_bits (%u), the value must be within [4, 8]", pq_bits);
    }
  }();
  kernel<<<blocks, threads, 0, stream>>>(list_data, codes, offset_or_indices);
  RAFT_CUDA_TRY(cudaPeekAtLastError());
}

template <typename IdxT>
void pack_list_data(raft::resources const& res,
                    index<IdxT>* index,
                    device_matrix_view<const uint8_t, uint32_t, row_major> new_codes,
                    uint32_t label,
                    std::variant<uint32_t, const uint32_t*> offset_or_indices)
{
  pack_list_data(index->lists()[label]->data.view(),
                 new_codes,
                 offset_or_indices,
                 index->pq_bits(),
                 resource::get_cuda_stream(res));
}

/**
 * A producer for the `write_vector` reads tightly packed flat codes. That is,
 * the codes are not expanded to one code-per-byte.
 */
template <uint32_t PqBits>
struct pack_contiguous {
  const uint8_t* codes;
  uint32_t code_size;

  /**
   * Create a callable to be passed to `write_vector`.
   *
   * @param[in] codes flat compressed PQ codes
   */
  __host__ __device__ inline pack_contiguous(const uint8_t* codes, uint32_t pq_dim)
    : codes{codes}, code_size{raft::ceildiv<uint32_t>(pq_dim * PqBits, 8)}
  {
  }

  /** Read j-th component (code) of the i-th vector from the source. */
  __host__ __device__ inline auto operator()(uint32_t i, uint32_t j) -> uint8_t
  {
    bitfield_view_t<PqBits> code_view{const_cast<uint8_t*>(codes + i * code_size)};
    return uint8_t(code_view[j]);
  }
};

template <uint32_t BlockSize, uint32_t PqBits>
__launch_bounds__(BlockSize) RAFT_KERNEL pack_contiguous_list_data_kernel(
  device_mdspan<uint8_t, list_spec<uint32_t, uint32_t>::list_extents, row_major> list_data,
  const uint8_t* codes,
  uint32_t n_rows,
  uint32_t pq_dim,
  std::variant<uint32_t, const uint32_t*> offset_or_indices)
{
  write_list<PqBits, 1>(
    list_data, offset_or_indices, n_rows, pq_dim, pack_contiguous<PqBits>(codes, pq_dim));
}

/**
 * Write flat PQ codes into an existing list by the given offset.
 *
 * NB: no memory allocation happens here; the list must fit the data (offset + n_rows).
 *
 * @param[out] list_data the packed ivf::list data.
 * @param[in] codes flat compressed PQ codes [n_rows, ceildiv(pq_dim * pq_bits, 8)]
 * @param[in] offset_or_indices how many records in the list to skip or the exact indices.
 * @param[in] pq_bits codebook size (1 << pq_bits)
 * @param[in] stream
 */
inline void pack_contiguous_list_data(
  device_mdspan<uint8_t, list_spec<uint32_t, uint32_t>::list_extents, row_major> list_data,
  const uint8_t* codes,
  uint32_t n_rows,
  uint32_t pq_dim,
  std::variant<uint32_t, const uint32_t*> offset_or_indices,
  uint32_t pq_bits,
  rmm::cuda_stream_view stream)
{
  if (n_rows == 0) { return; }

  constexpr uint32_t kBlockSize = 256;
  dim3 blocks(div_rounding_up_safe<uint32_t>(n_rows, kBlockSize), 1, 1);
  dim3 threads(kBlockSize, 1, 1);
  auto kernel = [pq_bits]() {
    switch (pq_bits) {
      case 4: return pack_contiguous_list_data_kernel<kBlockSize, 4>;
      case 5: return pack_contiguous_list_data_kernel<kBlockSize, 5>;
      case 6: return pack_contiguous_list_data_kernel<kBlockSize, 6>;
      case 7: return pack_contiguous_list_data_kernel<kBlockSize, 7>;
      case 8: return pack_contiguous_list_data_kernel<kBlockSize, 8>;
      default: RAFT_FAIL("Invalid pq_bits (%u), the value must be within [4, 8]", pq_bits);
    }
  }();
  kernel<<<blocks, threads, 0, stream>>>(list_data, codes, n_rows, pq_dim, offset_or_indices);
  RAFT_CUDA_TRY(cudaPeekAtLastError());
}

template <typename IdxT>
void pack_contiguous_list_data(raft::resources const& res,
                               index<IdxT>* index,
                               const uint8_t* new_codes,
                               uint32_t n_rows,
                               uint32_t label,
                               std::variant<uint32_t, const uint32_t*> offset_or_indices)
{
  pack_contiguous_list_data(index->lists()[label]->data.view(),
                            new_codes,
                            n_rows,
                            index->pq_dim(),
                            offset_or_indices,
                            index->pq_bits(),
                            resource::get_cuda_stream(res));
}

/**
 *
 * A producer for the `write_list` and `write_vector` that encodes level-1 input vector residuals
 * into lvl-2 PQ codes.
 * Computing a PQ code means finding the closest cluster in a pq_dim-subspace.
 *
 * @tparam SubWarpSize
 *   how many threads work on a single vector;
 *   bounded by either WarpSize or pq_book_size.
 *
 * @param pq_centers
 *   - codebook_gen::PER_SUBSPACE: [pq_dim , pq_len, pq_book_size]
 *   - codebook_gen::PER_CLUSTER:  [n_lists, pq_len, pq_book_size]
 * @param new_vector a single input of length rot_dim, reinterpreted as [pq_dim, pq_len].
 *   the input must be already transformed to floats, rotated, and the level 1 cluster
 *   center must be already substructed (i.e. this is the residual of a single input vector).
 * @param codebook_kind
 * @param j index along pq_dim "dimension"
 * @param cluster_ix is used for PER_CLUSTER codebooks.
 */
/**
 */
template <uint32_t SubWarpSize, typename IdxT>
struct encode_vectors {
  codebook_gen codebook_kind;
  uint32_t cluster_ix;
  device_mdspan<const float, extent_3d<uint32_t>, row_major> pq_centers;
  device_mdspan<const float, extent_3d<IdxT>, row_major> in_vectors;

  __device__ inline encode_vectors(
    device_mdspan<const float, extent_3d<uint32_t>, row_major> pq_centers,
    device_matrix_view<const float, IdxT, row_major> in_vectors,
    codebook_gen codebook_kind,
    uint32_t cluster_ix)
    : codebook_kind{codebook_kind},
      cluster_ix{cluster_ix},
      pq_centers{pq_centers},
      in_vectors{reinterpret_vectors(in_vectors, pq_centers)}
  {
  }

  /**
   * Decode j-th component of the i-th vector by its code and write it into a chunk of the output
   * vectors (pq_len elements).
   */
  __device__ inline auto operator()(IdxT i, uint32_t j) -> uint8_t
  {
    uint32_t lane_id = Pow2<SubWarpSize>::mod(laneId());
    uint32_t partition_ix;
    switch (codebook_kind) {
      case codebook_gen::PER_CLUSTER: {
        partition_ix = cluster_ix;
      } break;
      case codebook_gen::PER_SUBSPACE: {
        partition_ix = j;
      } break;
      default: __builtin_unreachable();
    }

    const uint32_t pq_book_size = pq_centers.extent(2);
    const uint32_t pq_len       = pq_centers.extent(1);
    float min_dist              = std::numeric_limits<float>::infinity();
    uint8_t code                = 0;
    // calculate the distance for each PQ cluster, find the minimum for each thread
    for (uint32_t l = lane_id; l < pq_book_size; l += SubWarpSize) {
      // NB: the L2 quantifiers on residuals are always trained on L2 metric.
      float d = 0.0f;
      for (uint32_t k = 0; k < pq_len; k++) {
        auto t = in_vectors(i, j, k) - pq_centers(partition_ix, k, l);
        d += t * t;
      }
      if (d < min_dist) {
        min_dist = d;
        code     = uint8_t(l);
      }
    }
    // reduce among threads
#pragma unroll
    for (uint32_t stride = SubWarpSize >> 1; stride > 0; stride >>= 1) {
      const auto other_dist = shfl_xor(min_dist, stride, SubWarpSize);
      const auto other_code = shfl_xor(code, stride, SubWarpSize);
      if (other_dist < min_dist) {
        min_dist = other_dist;
        code     = other_code;
      }
    }
    return code;
  }
};

template <uint32_t BlockSize, uint32_t PqBits, typename IdxT>
__launch_bounds__(BlockSize) RAFT_KERNEL process_and_fill_codes_kernel(
  device_matrix_view<const float, IdxT, row_major> new_vectors,
  std::variant<IdxT, const IdxT*> src_offset_or_indices,
  const uint32_t* new_labels,
  device_vector_view<uint32_t, uint32_t, row_major> list_sizes,
  device_vector_view<IdxT*, uint32_t, row_major> inds_ptrs,
  device_vector_view<uint8_t*, uint32_t, row_major> data_ptrs,
  device_mdspan<const float, extent_3d<uint32_t>, row_major> pq_centers,
  codebook_gen codebook_kind)
{
  constexpr uint32_t kSubWarpSize = std::min<uint32_t>(WarpSize, 1u << PqBits);
  using subwarp_align             = Pow2<kSubWarpSize>;
  const uint32_t lane_id          = subwarp_align::mod(threadIdx.x);
  const IdxT row_ix = subwarp_align::div(IdxT{threadIdx.x} + IdxT{BlockSize} * IdxT{blockIdx.x});
  if (row_ix >= new_vectors.extent(0)) { return; }

  const uint32_t cluster_ix = new_labels[row_ix];
  uint32_t out_ix;
  if (lane_id == 0) { out_ix = atomicAdd(&list_sizes(cluster_ix), 1); }
  out_ix = shfl(out_ix, 0, kSubWarpSize);

  // write the label  (one record per subwarp)
  auto pq_indices = inds_ptrs(cluster_ix);
  if (lane_id == 0) {
    if (std::holds_alternative<IdxT>(src_offset_or_indices)) {
      pq_indices[out_ix] = std::get<IdxT>(src_offset_or_indices) + row_ix;
    } else {
      pq_indices[out_ix] = std::get<const IdxT*>(src_offset_or_indices)[row_ix];
    }
  }

  // write the codes (one record per subwarp):
  const uint32_t pq_dim = new_vectors.extent(1) / pq_centers.extent(1);
  auto pq_extents = list_spec<uint32_t, IdxT>{PqBits, pq_dim, true}.make_list_extents(out_ix + 1);
  auto pq_dataset =
    make_mdspan<uint8_t, uint32_t, row_major, false, true>(data_ptrs[cluster_ix], pq_extents);
  write_vector<PqBits, kSubWarpSize>(
    pq_dataset,
    out_ix,
    row_ix,
    pq_dim,
    encode_vectors<kSubWarpSize, IdxT>{pq_centers, new_vectors, codebook_kind, cluster_ix});
}

template <uint32_t BlockSize, uint32_t PqBits>
__launch_bounds__(BlockSize) RAFT_KERNEL encode_list_data_kernel(
  device_mdspan<uint8_t, list_spec<uint32_t, uint32_t>::list_extents, row_major> list_data,
  device_matrix_view<const float, uint32_t, row_major> new_vectors,
  device_mdspan<const float, extent_3d<uint32_t>, row_major> pq_centers,
  codebook_gen codebook_kind,
  uint32_t cluster_ix,
  std::variant<uint32_t, const uint32_t*> offset_or_indices)
{
  constexpr uint32_t kSubWarpSize = std::min<uint32_t>(WarpSize, 1u << PqBits);
  const uint32_t pq_dim           = new_vectors.extent(1) / pq_centers.extent(1);
  auto encode_action =
    encode_vectors<kSubWarpSize, uint32_t>{pq_centers, new_vectors, codebook_kind, cluster_ix};
  write_list<PqBits, kSubWarpSize>(
    list_data, offset_or_indices, new_vectors.extent(0), pq_dim, encode_action);
}

template <typename T, typename IdxT>
void encode_list_data(raft::resources const& res,
                      index<IdxT>* index,
                      device_matrix_view<const T, uint32_t, row_major> new_vectors,
                      uint32_t label,
                      std::variant<uint32_t, const uint32_t*> offset_or_indices)
{
  auto n_rows = new_vectors.extent(0);
  if (n_rows == 0) { return; }

  auto mr = resource::get_workspace_resource(res);

  auto new_vectors_residual =
    make_device_mdarray<float>(res, mr, make_extents<uint32_t>(n_rows, index->rot_dim()));

  flat_compute_residuals<T, uint32_t>(res,
                                      new_vectors_residual.data_handle(),
                                      n_rows,
                                      index->rotation_matrix(),
                                      index->centers(),
                                      new_vectors.data_handle(),
                                      label,
                                      mr);

  constexpr uint32_t kBlockSize  = 256;
  const uint32_t threads_per_vec = std::min<uint32_t>(WarpSize, index->pq_book_size());
  dim3 blocks(div_rounding_up_safe<uint32_t>(n_rows, kBlockSize / threads_per_vec), 1, 1);
  dim3 threads(kBlockSize, 1, 1);
  auto kernel = [](uint32_t pq_bits) {
    switch (pq_bits) {
      case 4: return encode_list_data_kernel<kBlockSize, 4>;
      case 5: return encode_list_data_kernel<kBlockSize, 5>;
      case 6: return encode_list_data_kernel<kBlockSize, 6>;
      case 7: return encode_list_data_kernel<kBlockSize, 7>;
      case 8: return encode_list_data_kernel<kBlockSize, 8>;
      default: RAFT_FAIL("Invalid pq_bits (%u), the value must be within [4, 8]", pq_bits);
    }
  }(index->pq_bits());
  kernel<<<blocks, threads, 0, resource::get_cuda_stream(res)>>>(index->lists()[label]->data.view(),
                                                                 new_vectors_residual.view(),
                                                                 index->pq_centers(),
                                                                 index->codebook_kind(),
                                                                 label,
                                                                 offset_or_indices);
  RAFT_CUDA_TRY(cudaPeekAtLastError());
}

/**
 * Assuming the index already has some data and allocated the space for more, write more data in it.
 * There must be enough free space in `pq_dataset()` and `indices()`, as computed using
 * `list_offsets()` and `list_sizes()`.
 *
 * NB: Since the pq_dataset is stored in the interleaved blocked format (see ivf_pq_types.hpp), one
 * cannot just concatenate the old and the new codes; the positions for the codes are determined the
 * same way as in the ivfpq_compute_similarity_kernel (see ivf_pq_search.cuh).
 *
 * @tparam T
 * @tparam IdxT
 *
 * @param handle
 * @param index
 * @param[in] new_vectors
 *    a pointer to a row-major device array [index.dim(), n_rows];
 * @param[in] src_offset_or_indices
 *    references for the new data:
 *      either a starting index for the auto-indexing
 *      or a pointer to a device array of explicit indices [n_rows];
 * @param[in] new_labels
 *    cluster ids (first-level quantization) - a device array [n_rows];
 * @param n_rows
 *    the number of records to write in.
 * @param mr
 *    a memory resource to use for device allocations
 */
template <typename T, typename IdxT>
void process_and_fill_codes(raft::resources const& handle,
                            index<IdxT>& index,
                            const T* new_vectors,
                            std::variant<IdxT, const IdxT*> src_offset_or_indices,
                            const uint32_t* new_labels,
                            IdxT n_rows,
                            rmm::mr::device_memory_resource* mr)
{
  auto new_vectors_residual =
    make_device_mdarray<float>(handle, mr, make_extents<IdxT>(n_rows, index.rot_dim()));

  flat_compute_residuals<T, IdxT>(handle,
                                  new_vectors_residual.data_handle(),
                                  n_rows,
                                  index.rotation_matrix(),
                                  index.centers(),
                                  new_vectors,
                                  new_labels,
                                  mr);

  constexpr uint32_t kBlockSize  = 256;
  const uint32_t threads_per_vec = std::min<uint32_t>(WarpSize, index.pq_book_size());
  dim3 blocks(div_rounding_up_safe<IdxT>(n_rows, kBlockSize / threads_per_vec), 1, 1);
  dim3 threads(kBlockSize, 1, 1);
  auto kernel = [](uint32_t pq_bits) {
    switch (pq_bits) {
      case 4: return process_and_fill_codes_kernel<kBlockSize, 4, IdxT>;
      case 5: return process_and_fill_codes_kernel<kBlockSize, 5, IdxT>;
      case 6: return process_and_fill_codes_kernel<kBlockSize, 6, IdxT>;
      case 7: return process_and_fill_codes_kernel<kBlockSize, 7, IdxT>;
      case 8: return process_and_fill_codes_kernel<kBlockSize, 8, IdxT>;
      default: RAFT_FAIL("Invalid pq_bits (%u), the value must be within [4, 8]", pq_bits);
    }
  }(index.pq_bits());
  kernel<<<blocks, threads, 0, resource::get_cuda_stream(handle)>>>(new_vectors_residual.view(),
                                                                    src_offset_or_indices,
                                                                    new_labels,
                                                                    index.list_sizes(),
                                                                    index.inds_ptrs(),
                                                                    index.data_ptrs(),
                                                                    index.pq_centers(),
                                                                    index.codebook_kind());
  RAFT_CUDA_TRY(cudaPeekAtLastError());
}

/**
 * Helper function: allocate enough space in the list, compute the offset, at which to start
 * writing, and fill-in indices.
 *
 * @return offset for writing the data
 */
template <typename IdxT>
auto extend_list_prepare(raft::resources const& res,
                         index<IdxT>* index,
                         device_vector_view<const IdxT, uint32_t, row_major> new_indices,
                         uint32_t label) -> uint32_t
{
  uint32_t n_rows = new_indices.extent(0);
  uint32_t offset;
  // Allocate the lists to fit the new data
  copy(&offset, index->list_sizes().data_handle() + label, 1, resource::get_cuda_stream(res));
  resource::sync_stream(res);
  uint32_t new_size = offset + n_rows;
  copy(index->list_sizes().data_handle() + label, &new_size, 1, resource::get_cuda_stream(res));
  auto spec = list_spec<uint32_t, IdxT>{
    index->pq_bits(), index->pq_dim(), index->conservative_memory_allocation()};
  auto& list = index->lists()[label];
  ivf::resize_list(res, list, spec, new_size, offset);
  copy(list->indices.data_handle() + offset,
       new_indices.data_handle(),
       n_rows,
       resource::get_cuda_stream(res));
  return offset;
}

/**
 * Extend one list of the index in-place, by the list label, skipping the classification and
 * encoding steps.
 * See the public interface for the api and usage.
 */
template <typename IdxT>
void extend_list_with_codes(raft::resources const& res,
                            index<IdxT>* index,
                            device_matrix_view<const uint8_t, uint32_t, row_major> new_codes,
                            device_vector_view<const IdxT, uint32_t, row_major> new_indices,
                            uint32_t label)
{
  // Allocate memory and write indices
  auto offset = extend_list_prepare(res, index, new_indices, label);
  // Pack the data
  pack_list_data<IdxT>(res, index, new_codes, label, offset);
  // Update the pointers and the sizes
  ivf::detail::recompute_internal_state(res, *index);
}

/**
 * Extend one list of the index in-place, by the list label, skipping the classification step.
 * See the public interface for the api and usage.
 */
template <typename T, typename IdxT>
void extend_list(raft::resources const& res,
                 index<IdxT>* index,
                 device_matrix_view<const T, uint32_t, row_major> new_vectors,
                 device_vector_view<const IdxT, uint32_t, row_major> new_indices,
                 uint32_t label)
{
  // Allocate memory and write indices
  auto offset = extend_list_prepare(res, index, new_indices, label);
  // Encode the data
  encode_list_data<T, IdxT>(res, index, new_vectors, label, offset);
  // Update the pointers and the sizes
  ivf::detail::recompute_internal_state(res, *index);
}

/**
 * Remove all data from a single list.
 * See the public interface for the api and usage.
 */
template <typename IdxT>
void erase_list(raft::resources const& res, index<IdxT>* index, uint32_t label)
{
  uint32_t zero = 0;
  copy(index->list_sizes().data_handle() + label, &zero, 1, resource::get_cuda_stream(res));
  index->lists()[label].reset();
  ivf::detail::recompute_internal_state(res, *index);
}

/** Copy the state of an index into a new index, but share the list data among the two. */
template <typename IdxT>
auto clone(const raft::resources& res, const index<IdxT>& source) -> index<IdxT>
{
  auto stream = resource::get_cuda_stream(res);

  // Allocate the new index
  index<IdxT> target(res,
                     source.metric(),
                     source.codebook_kind(),
                     source.n_lists(),
                     source.dim(),
                     source.pq_bits(),
                     source.pq_dim());

  // Copy the independent parts
  copy(target.list_sizes().data_handle(),
       source.list_sizes().data_handle(),
       source.list_sizes().size(),
       stream);
  copy(target.rotation_matrix().data_handle(),
       source.rotation_matrix().data_handle(),
       source.rotation_matrix().size(),
       stream);
  copy(target.pq_centers().data_handle(),
       source.pq_centers().data_handle(),
       source.pq_centers().size(),
       stream);
  copy(target.centers().data_handle(),
       source.centers().data_handle(),
       source.centers().size(),
       stream);
  copy(target.centers_rot().data_handle(),
       source.centers_rot().data_handle(),
       source.centers_rot().size(),
       stream);

  // Copy shared pointers
  target.lists() = source.lists();

  // Make sure the device pointers point to the new lists
  ivf::detail::recompute_internal_state(res, target);

  return target;
}

/**
 * Extend the index in-place.
 * See raft::spatial::knn::ivf_pq::extend docs.
 */
template <typename T, typename IdxT>
void extend(raft::resources const& handle,
            index<IdxT>* index,
            const T* new_vectors,
            const IdxT* new_indices,
            IdxT n_rows)
{
  common::nvtx::range<common::nvtx::domain::raft> fun_scope(
    "ivf_pq::extend(%zu, %u)", size_t(n_rows), index->dim());

  auto stream           = resource::get_cuda_stream(handle);
  const auto n_clusters = index->n_lists();

  RAFT_EXPECTS(new_indices != nullptr || index->size() == 0,
               "You must pass data indices when the index is non-empty.");

  static_assert(std::is_same_v<T, float> || std::is_same_v<T, half> || std::is_same_v<T, uint8_t> ||
                  std::is_same_v<T, int8_t>,
                "Unsupported data type");

  rmm::mr::device_memory_resource* device_memory = raft::resource::get_workspace_resource(handle);

  // The spec defines how the clusters look like
  auto spec = list_spec<uint32_t, IdxT>{
    index->pq_bits(), index->pq_dim(), index->conservative_memory_allocation()};
  // Try to allocate an index with the same parameters and the projected new size
  // (which can be slightly larger than index->size() + n_rows, due to padding).
  // If this fails, the index would be too big to fit in the device anyway.
  std::optional<list_data<IdxT, size_t>> placeholder_list(
    std::in_place_t{},
    handle,
    list_spec<size_t, IdxT>{spec},
    n_rows + (kIndexGroupSize - 1) * std::min<IdxT>(n_clusters, n_rows));

  // Available device memory
  size_t free_mem, total_mem;
  RAFT_CUDA_TRY(cudaMemGetInfo(&free_mem, &total_mem));

  // Allocate a buffer for the new labels (classifying the new data)
  rmm::device_uvector<uint32_t> new_data_labels(n_rows, stream, device_memory);
  free_mem -= sizeof(uint32_t) * n_rows;

  // Calculate the batch size for the input data if it's not accessible directly from the device
  constexpr size_t kReasonableMaxBatchSize = 65536;
  size_t max_batch_size                    = std::min<size_t>(n_rows, kReasonableMaxBatchSize);
  {
    size_t size_factor = 0;
    // we'll use two temporary buffers for converted inputs when computing the codes.
    size_factor += (index->dim() + index->rot_dim()) * sizeof(float);
    // ...and another buffer for indices
    size_factor += sizeof(IdxT);
    // if the input data is not accessible on device, we'd need a buffer for it.
    switch (utils::check_pointer_residency(new_vectors)) {
      case utils::pointer_residency::device_only:
      case utils::pointer_residency::host_and_device: break;
      default: size_factor += index->dim() * sizeof(T);
    }
    // the same with indices
    if (new_indices != nullptr) {
      switch (utils::check_pointer_residency(new_indices)) {
        case utils::pointer_residency::device_only:
        case utils::pointer_residency::host_and_device: break;
        default: size_factor += sizeof(IdxT);
      }
    }
    // make the batch size fit into the remaining memory
    while (size_factor * max_batch_size > free_mem && max_batch_size > 128) {
      max_batch_size >>= 1;
    }
    // If we're keeping the batches in device memory, update the available mem tracker.
    free_mem -= size_factor * max_batch_size;
  }

  // Predict the cluster labels for the new data, in batches if necessary
  utils::batch_load_iterator<T> vec_batches(
    new_vectors, n_rows, index->dim(), max_batch_size, stream, device_memory);
  // Release the placeholder memory, because we don't intend to allocate any more long-living
  // temporary buffers before we allocate the index data.
  // This memory could potentially speed up UVM accesses, if any.
  placeholder_list.reset();
  {
    // The cluster centers in the index are stored padded, which is not acceptable by
    // the kmeans_balanced::predict. Thus, we need the restructuring copy.
    rmm::device_uvector<float> cluster_centers(
      size_t(n_clusters) * size_t(index->dim()), stream, device_memory);
    RAFT_CUDA_TRY(cudaMemcpy2DAsync(cluster_centers.data(),
                                    sizeof(float) * index->dim(),
                                    index->centers().data_handle(),
                                    sizeof(float) * index->dim_ext(),
                                    sizeof(float) * index->dim(),
                                    n_clusters,
                                    cudaMemcpyDefault,
                                    stream));
    for (const auto& batch : vec_batches) {
      auto batch_data_view =
        raft::make_device_matrix_view<const T, IdxT>(batch.data(), batch.size(), index->dim());
      auto batch_labels_view = raft::make_device_vector_view<uint32_t, IdxT>(
        new_data_labels.data() + batch.offset(), batch.size());
      auto centers_view = raft::make_device_matrix_view<const float, IdxT>(
        cluster_centers.data(), n_clusters, index->dim());
      raft::cluster::kmeans_balanced_params kmeans_params;
      kmeans_params.metric = index->metric();
      raft::cluster::kmeans_balanced::predict(handle,
                                              kmeans_params,
                                              batch_data_view,
                                              centers_view,
                                              batch_labels_view,
                                              utils::mapping<float>{});
    }
  }

  auto list_sizes = index->list_sizes().data_handle();
  // store the current cluster sizes, because we'll need them later
  rmm::device_uvector<uint32_t> orig_list_sizes(n_clusters, stream, device_memory);
  copy(orig_list_sizes.data(), list_sizes, n_clusters, stream);

  // Get the combined cluster sizes
  raft::stats::histogram<uint32_t, IdxT>(raft::stats::HistTypeAuto,
                                         reinterpret_cast<int32_t*>(list_sizes),
                                         IdxT(n_clusters),
                                         new_data_labels.data(),
                                         n_rows,
                                         1,
                                         stream);
  linalg::add(list_sizes, list_sizes, orig_list_sizes.data(), n_clusters, stream);

  // Allocate the lists to fit the new data
  {
    std::vector<uint32_t> new_cluster_sizes(n_clusters);
    std::vector<uint32_t> old_cluster_sizes(n_clusters);
    copy(new_cluster_sizes.data(), list_sizes, n_clusters, stream);
    copy(old_cluster_sizes.data(), orig_list_sizes.data(), n_clusters, stream);
    resource::sync_stream(handle);
    for (uint32_t label = 0; label < n_clusters; label++) {
      ivf::resize_list(
        handle, index->lists()[label], spec, new_cluster_sizes[label], old_cluster_sizes[label]);
    }
  }

  // Update the pointers and the sizes
  ivf::detail::recompute_internal_state(handle, *index);

  // Recover old cluster sizes: they are used as counters in the fill-codes kernel
  copy(list_sizes, orig_list_sizes.data(), n_clusters, stream);

  // By this point, the index state is updated and valid except it doesn't contain the new data
  // Fill the extended index with the new data (possibly, in batches)
  utils::batch_load_iterator<IdxT> idx_batches(
    new_indices, n_rows, 1, max_batch_size, stream, device_memory);
  for (const auto& vec_batch : vec_batches) {
    const auto& idx_batch = *idx_batches++;
    process_and_fill_codes(handle,
                           *index,
                           vec_batch.data(),
                           new_indices != nullptr
                             ? std::variant<IdxT, const IdxT*>(idx_batch.data())
                             : std::variant<IdxT, const IdxT*>(IdxT(idx_batch.offset())),
                           new_data_labels.data() + vec_batch.offset(),
                           IdxT(vec_batch.size()),
                           device_memory);
  }
}

/**
 * Create a new index that contains more data.
 * See raft::spatial::knn::ivf_pq::extend docs.
 */
template <typename T, typename IdxT>
auto extend(raft::resources const& handle,
            const index<IdxT>& orig_index,
            const T* new_vectors,
            const IdxT* new_indices,
            IdxT n_rows) -> index<IdxT>
{
  auto ext_index = clone(handle, orig_index);
  detail::extend(handle, &ext_index, new_vectors, new_indices, n_rows);
  return ext_index;
}

/** See raft::spatial::knn::ivf_pq::build docs */
template <typename T, typename IdxT>
auto build(raft::resources const& handle,
           const index_params& params,
           const T* dataset,
           IdxT n_rows,
           uint32_t dim) -> index<IdxT>
{
  common::nvtx::range<common::nvtx::domain::raft> fun_scope(
    "ivf_pq::build(%zu, %u)", size_t(n_rows), dim);
  static_assert(std::is_same_v<T, float> || std::is_same_v<T, half> || std::is_same_v<T, uint8_t> ||
                  std::is_same_v<T, int8_t>,
                "Unsupported data type");

  RAFT_EXPECTS(n_rows > 0 && dim > 0, "empty dataset");
  RAFT_EXPECTS(n_rows >= params.n_lists, "number of rows can't be less than n_lists");

  auto stream = resource::get_cuda_stream(handle);

  index<IdxT> index(handle, params, dim);
  utils::memzero(
    index.accum_sorted_sizes().data_handle(), index.accum_sorted_sizes().size(), stream);
  utils::memzero(index.list_sizes().data_handle(), index.list_sizes().size(), stream);
  utils::memzero(index.data_ptrs().data_handle(), index.data_ptrs().size(), stream);
  utils::memzero(index.inds_ptrs().data_handle(), index.inds_ptrs().size(), stream);

  {
    auto trainset_ratio = std::max<size_t>(
      1,
      size_t(n_rows) / std::max<size_t>(params.kmeans_trainset_fraction * n_rows, index.n_lists()));
    size_t n_rows_train = n_rows / trainset_ratio;

    auto* device_memory = resource::get_workspace_resource(handle);
    rmm::mr::managed_memory_resource managed_memory_upstream;

    // Besides just sampling, we transform the input dataset into floats to make it easier
    // to use gemm operations from cublas.
<<<<<<< HEAD
    auto trainset = make_device_mdarray<float>(handle, device_mr, make_extents<IdxT>(0, 0));

    if constexpr (std::is_same_v<T, float>) {
      // raft::spatial::knn::detail::utils::subsample(
      //   handle, dataset, n_rows, trainset.view(), random_seed);
      trainset = raft::spatial::knn::detail::utils::subsample<T, IdxT>(
        handle, dataset, n_rows, n_rows_train, dim, random_seed);
    } else {
      // TODO(tfeher): Enable codebook generation with any type T, and then remove
      // trainset tmp.
      auto trainset_tmp =
        make_device_mdarray<T>(handle, &managed_mr, make_extents<IdxT>(n_rows_train, dim));
      raft::spatial::knn::detail::utils::subsample(
        handle, dataset, n_rows, trainset_tmp.view(), random_seed);
      cudaDeviceSynchronize();
      trainset =
        make_device_mdarray<float>(handle, device_mr, make_extents<IdxT>(n_rows_train, dim));
      raft::linalg::unaryOp(trainset.data_handle(),
                            trainset_tmp.data_handle(),
                            trainset.size(),
                            utils::mapping<float>{},  // raft::cast_op<float>(),
                            raft::resource::get_cuda_stream(handle));
=======
    rmm::device_uvector<float> trainset(n_rows_train * index.dim(), stream, device_memory);
    // TODO: a proper sampling
    if constexpr (std::is_same_v<T, float>) {
      RAFT_CUDA_TRY(cudaMemcpy2DAsync(trainset.data(),
                                      sizeof(T) * index.dim(),
                                      dataset,
                                      sizeof(T) * index.dim() * trainset_ratio,
                                      sizeof(T) * index.dim(),
                                      n_rows_train,
                                      cudaMemcpyDefault,
                                      stream));
    } else {
      size_t dim = index.dim();
      cudaPointerAttributes dataset_attr;
      RAFT_CUDA_TRY(cudaPointerGetAttributes(&dataset_attr, dataset));
      if (dataset_attr.devicePointer != nullptr) {
        // data is available on device: just run the kernel to copy and map the data
        auto p = reinterpret_cast<T*>(dataset_attr.devicePointer);
        auto trainset_view =
          raft::make_device_vector_view<float, IdxT>(trainset.data(), dim * n_rows_train);
        linalg::map_offset(handle, trainset_view, [p, trainset_ratio, dim] __device__(size_t i) {
          auto col = i % dim;
          return utils::mapping<float>{}(p[(i - col) * size_t(trainset_ratio) + col]);
        });
      } else {
        // data is not available: first copy, then map inplace
        auto trainset_tmp = reinterpret_cast<T*>(reinterpret_cast<uint8_t*>(trainset.data()) +
                                                 (sizeof(float) - sizeof(T)) * index.dim());
        // We copy the data in strides, one row at a time, and place the smaller rows of type T
        // at the end of float rows.
        RAFT_CUDA_TRY(cudaMemcpy2DAsync(trainset_tmp,
                                        sizeof(float) * index.dim(),
                                        dataset,
                                        sizeof(T) * index.dim() * trainset_ratio,
                                        sizeof(T) * index.dim(),
                                        n_rows_train,
                                        cudaMemcpyDefault,
                                        stream));
        // Transform the input `{T -> float}`, one row per warp.
        // The threads in each warp copy the data synchronously; this and the layout of the data
        // (content is aligned to the end of the rows) together allow doing the transform in-place.
        copy_warped(trainset.data(),
                    index.dim(),
                    trainset_tmp,
                    index.dim() * sizeof(float) / sizeof(T),
                    index.dim(),
                    n_rows_train,
                    stream);
      }
>>>>>>> dddb05a4
    }

    // NB: here cluster_centers is used as if it is [n_clusters, data_dim] not [n_clusters,
    // dim_ext]!
    rmm::device_uvector<float> cluster_centers_buf(
      index.n_lists() * index.dim(), stream, device_memory);
    auto cluster_centers = cluster_centers_buf.data();

    // Train balanced hierarchical kmeans clustering
    auto trainset_const_view =
      raft::make_device_matrix_view<const float, IdxT>(trainset.data(), n_rows_train, index.dim());
    auto centers_view =
      raft::make_device_matrix_view<float, IdxT>(cluster_centers, index.n_lists(), index.dim());
    raft::cluster::kmeans_balanced_params kmeans_params;
    kmeans_params.n_iters = params.kmeans_n_iters;
    kmeans_params.metric  = index.metric();
    raft::cluster::kmeans_balanced::fit(
      handle, kmeans_params, trainset_const_view, centers_view, utils::mapping<float>{});

    // Trainset labels are needed for training PQ codebooks
    rmm::device_uvector<uint32_t> labels(n_rows_train, stream, device_memory);
    auto centers_const_view = raft::make_device_matrix_view<const float, IdxT>(
      cluster_centers, index.n_lists(), index.dim());
    auto labels_view = raft::make_device_vector_view<uint32_t, IdxT>(labels.data(), n_rows_train);
    raft::cluster::kmeans_balanced::predict(handle,
                                            kmeans_params,
                                            trainset_const_view,
                                            centers_const_view,
                                            labels_view,
                                            utils::mapping<float>());

    // Make rotation matrix
    make_rotation_matrix(handle,
                         params.force_random_rotation,
                         index.rot_dim(),
                         index.dim(),
                         index.rotation_matrix().data_handle());

    set_centers(handle, &index, cluster_centers);

    // Train PQ codebooks
    switch (index.codebook_kind()) {
      case codebook_gen::PER_SUBSPACE:
        train_per_subset(handle,
                         index,
                         n_rows_train,
                         trainset.data(),
                         labels.data(),
                         params.kmeans_n_iters,
                         &managed_memory_upstream);
        break;
      case codebook_gen::PER_CLUSTER:
        train_per_cluster(handle,
                          index,
                          n_rows_train,
                          trainset.data(),
                          labels.data(),
                          params.kmeans_n_iters,
                          &managed_memory_upstream);
        break;
      default: RAFT_FAIL("Unreachable code");
    }
  }

  // add the data if necessary
  if (params.add_data_on_build) {
    detail::extend<T, IdxT>(handle, &index, dataset, nullptr, n_rows);
  }
  return index;
}
}  // namespace raft::neighbors::ivf_pq::detail<|MERGE_RESOLUTION|>--- conflicted
+++ resolved
@@ -1709,30 +1709,6 @@
 
     // Besides just sampling, we transform the input dataset into floats to make it easier
     // to use gemm operations from cublas.
-<<<<<<< HEAD
-    auto trainset = make_device_mdarray<float>(handle, device_mr, make_extents<IdxT>(0, 0));
-
-    if constexpr (std::is_same_v<T, float>) {
-      // raft::spatial::knn::detail::utils::subsample(
-      //   handle, dataset, n_rows, trainset.view(), random_seed);
-      trainset = raft::spatial::knn::detail::utils::subsample<T, IdxT>(
-        handle, dataset, n_rows, n_rows_train, dim, random_seed);
-    } else {
-      // TODO(tfeher): Enable codebook generation with any type T, and then remove
-      // trainset tmp.
-      auto trainset_tmp =
-        make_device_mdarray<T>(handle, &managed_mr, make_extents<IdxT>(n_rows_train, dim));
-      raft::spatial::knn::detail::utils::subsample(
-        handle, dataset, n_rows, trainset_tmp.view(), random_seed);
-      cudaDeviceSynchronize();
-      trainset =
-        make_device_mdarray<float>(handle, device_mr, make_extents<IdxT>(n_rows_train, dim));
-      raft::linalg::unaryOp(trainset.data_handle(),
-                            trainset_tmp.data_handle(),
-                            trainset.size(),
-                            utils::mapping<float>{},  // raft::cast_op<float>(),
-                            raft::resource::get_cuda_stream(handle));
-=======
     rmm::device_uvector<float> trainset(n_rows_train * index.dim(), stream, device_memory);
     // TODO: a proper sampling
     if constexpr (std::is_same_v<T, float>) {
@@ -1782,7 +1758,6 @@
                     n_rows_train,
                     stream);
       }
->>>>>>> dddb05a4
     }
 
     // NB: here cluster_centers is used as if it is [n_clusters, data_dim] not [n_clusters,
