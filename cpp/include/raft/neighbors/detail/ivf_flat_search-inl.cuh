/*
 * Copyright (c) 2022-2024, NVIDIA CORPORATION.
 *
 * Licensed under the Apache License, Version 2.0 (the "License");
 * you may not use this file except in compliance with the License.
 * You may obtain a copy of the License at
 *
 *     http://www.apache.org/licenses/LICENSE-2.0
 *
 * Unless required by applicable law or agreed to in writing, software
 * distributed under the License is distributed on an "AS IS" BASIS,
 * WITHOUT WARRANTIES OR CONDITIONS OF ANY KIND, either express or implied.
 * See the License for the specific language governing permissions and
 * limitations under the License.
 */

#pragma once

#include <raft/core/logger.hpp>  // RAFT_LOG_TRACE
#include <raft/core/resource/cuda_stream.hpp>
#include <raft/core/resource/device_memory_resource.hpp>        // workspace resource
#include <raft/core/resources.hpp>                              // raft::resources
#include <raft/distance/distance_types.hpp>                     // is_min_close, DistanceType
#include <raft/linalg/gemm.cuh>                                 // raft::linalg::gemm
#include <raft/linalg/norm.cuh>                                 // raft::linalg::norm
#include <raft/linalg/unary_op.cuh>                             // raft::linalg::unary_op
#include <raft/matrix/detail/select_k.cuh>                      // matrix::detail::select_k
#include <raft/neighbors/detail/ivf_common.cuh>                 // raft::neighbors::detail::ivf
#include <raft/neighbors/detail/ivf_flat_interleaved_scan.cuh>  // interleaved_scan
#include <raft/neighbors/ivf_flat_types.hpp>                    // raft::neighbors::ivf_flat::index
#include <raft/neighbors/sample_filter_types.hpp>               // none_ivf_sample_filter
#include <raft/spatial/knn/detail/ann_utils.cuh>                // utils::mapping

<<<<<<< HEAD
#include <rmm/mr/device/device_memory_resource.hpp>  // rmm::device_memory_resource
=======
#include <rmm/resource_ref.hpp>
>>>>>>> f425f2be

namespace raft::neighbors::ivf_flat::detail {

using namespace raft::spatial::knn::detail;  // NOLINT

template <typename T, typename AccT, typename IdxT, typename IvfSampleFilterT>
void search_impl(raft::resources const& handle,
                 const raft::neighbors::ivf_flat::index<T, IdxT>& index,
                 const T* queries,
                 uint32_t n_queries,
                 uint32_t queries_offset,
                 uint32_t k,
                 uint32_t n_probes,
                 uint32_t max_samples,
                 bool select_min,
                 IdxT* neighbors,
                 AccT* distances,
                 rmm::device_async_resource_ref search_mr,
                 IvfSampleFilterT sample_filter)
{
  auto stream = resource::get_cuda_stream(handle);

  std::size_t n_queries_probes = std::size_t(n_queries) * std::size_t(n_probes);

  // The norm of query
  rmm::device_uvector<float> query_norm_dev(n_queries, stream, search_mr);
  // The distance value of cluster(list) and queries
  rmm::device_uvector<float> distance_buffer_dev(n_queries * index.n_lists(), stream, search_mr);
  // The topk distance value of cluster(list) and queries
  rmm::device_uvector<float> coarse_distances_dev(n_queries_probes, stream, search_mr);
  // The topk  index of cluster(list) and queries
  rmm::device_uvector<uint32_t> coarse_indices_dev(n_queries_probes, stream, search_mr);

  // Optional structures if postprocessing is required
  // The topk distance value of candidate vectors from each cluster(list)
  rmm::device_uvector<AccT> distances_tmp_dev(0, stream, search_mr);
  // Number of samples for each query
  rmm::device_uvector<uint32_t> num_samples(0, stream, search_mr);
  // Offsets per probe for each query
  rmm::device_uvector<uint32_t> chunk_index(0, stream, search_mr);

  // The topk index of candidate vectors from each cluster(list), local index offset
  // also we might need additional storage for select_k
  rmm::device_uvector<uint32_t> indices_tmp_dev(0, stream, search_mr);
  rmm::device_uvector<uint32_t> neighbors_uint32_buf(0, stream, search_mr);

  size_t float_query_size;
  if constexpr (std::is_integral_v<T>) {
    float_query_size = n_queries * index.dim();
  } else {
    float_query_size = 0;
  }
  rmm::device_uvector<float> converted_queries_dev(float_query_size, stream, search_mr);
  float* converted_queries_ptr = converted_queries_dev.data();

  if constexpr (std::is_same_v<T, float>) {
    converted_queries_ptr = const_cast<float*>(queries);
  } else {
    linalg::unaryOp(
      converted_queries_ptr, queries, n_queries * index.dim(), utils::mapping<float>{}, stream);
  }

  float alpha = 1.0f;
  float beta  = 0.0f;

  // todo(lsugy): raft distance? (if performance is similar/better than gemm)
  switch (index.metric()) {
    case raft::distance::DistanceType::L2Expanded:
    case raft::distance::DistanceType::L2SqrtExpanded: {
      alpha = -2.0f;
      beta  = 1.0f;
      raft::linalg::rowNorm(query_norm_dev.data(),
                            converted_queries_ptr,
                            static_cast<IdxT>(index.dim()),
                            static_cast<IdxT>(n_queries),
                            raft::linalg::L2Norm,
                            true,
                            stream);
      utils::outer_add(query_norm_dev.data(),
                       (IdxT)n_queries,
                       index.center_norms()->data_handle(),
                       (IdxT)index.n_lists(),
                       distance_buffer_dev.data(),
                       stream);
      RAFT_LOG_TRACE_VEC(index.center_norms()->data_handle(), std::min<uint32_t>(20, index.dim()));
      RAFT_LOG_TRACE_VEC(distance_buffer_dev.data(), std::min<uint32_t>(20, index.n_lists()));
      break;
    }
    default: {
      alpha = 1.0f;
      beta  = 0.0f;
    }
  }

  linalg::gemm(handle,
               true,
               false,
               index.n_lists(),
               n_queries,
               index.dim(),
               &alpha,
               index.centers().data_handle(),
               index.dim(),
               converted_queries_ptr,
               index.dim(),
               &beta,
               distance_buffer_dev.data(),
               index.n_lists(),
               stream);

  RAFT_LOG_TRACE_VEC(distance_buffer_dev.data(), std::min<uint32_t>(20, index.n_lists()));
  matrix::detail::select_k<AccT, uint32_t>(handle,
                                           distance_buffer_dev.data(),
                                           nullptr,
                                           n_queries,
                                           index.n_lists(),
                                           n_probes,
                                           coarse_distances_dev.data(),
                                           coarse_indices_dev.data(),
                                           select_min);
  RAFT_LOG_TRACE_VEC(coarse_indices_dev.data(), n_probes);
  RAFT_LOG_TRACE_VEC(coarse_distances_dev.data(), n_probes);

  uint32_t grid_dim_x = 0;
  if (n_probes > 1) {
    // query the gridDimX size to store probes topK output
    ivfflat_interleaved_scan<T, typename utils::config<T>::value_t, IdxT, IvfSampleFilterT>(
      index,
      nullptr,
      nullptr,
      n_queries,
      queries_offset,
      index.metric(),
      n_probes,
      k,
      0,
      nullptr,
      select_min,
      sample_filter,
      nullptr,
      nullptr,
      grid_dim_x,
      stream);
  } else {
    grid_dim_x = 1;
  }

  num_samples.resize(n_queries, stream);
  chunk_index.resize(n_queries_probes, stream);

  ivf::detail::calc_chunk_indices::configure(n_probes, n_queries)(index.list_sizes().data_handle(),
                                                                  coarse_indices_dev.data(),
                                                                  chunk_index.data(),
                                                                  num_samples.data(),
                                                                  stream);

  auto distances_dev_ptr = distances;

  uint32_t* neighbors_uint32 = nullptr;
  if constexpr (sizeof(IdxT) == sizeof(uint32_t)) {
    neighbors_uint32 = reinterpret_cast<uint32_t*>(neighbors);
  } else {
    neighbors_uint32_buf.resize(std::size_t(n_queries) * std::size_t(k), stream);
    neighbors_uint32 = neighbors_uint32_buf.data();
  }

  uint32_t* indices_dev_ptr = nullptr;

  bool manage_local_topk = is_local_topk_feasible(k);
  if (!manage_local_topk || grid_dim_x > 1) {
    auto target_size = std::size_t(n_queries) * (manage_local_topk ? grid_dim_x * k : max_samples);

    distances_tmp_dev.resize(target_size, stream);
    if (manage_local_topk) indices_tmp_dev.resize(target_size, stream);

    distances_dev_ptr = distances_tmp_dev.data();
    indices_dev_ptr   = indices_tmp_dev.data();
  } else {
    indices_dev_ptr = neighbors_uint32;
  }

  ivfflat_interleaved_scan<T, typename utils::config<T>::value_t, IdxT, IvfSampleFilterT>(
    index,
    queries,
    coarse_indices_dev.data(),
    n_queries,
    queries_offset,
    index.metric(),
    n_probes,
    k,
    max_samples,
    chunk_index.data(),
    select_min,
    sample_filter,
    indices_dev_ptr,
    distances_dev_ptr,
    grid_dim_x,
    stream);

  RAFT_LOG_TRACE_VEC(distances_dev_ptr, 2 * k);
  if (indices_dev_ptr != nullptr) { RAFT_LOG_TRACE_VEC(indices_dev_ptr, 2 * k); }

  // Merge topk values from different blocks
  if (!manage_local_topk || grid_dim_x > 1) {
    matrix::detail::select_k<AccT, uint32_t>(handle,
                                             distances_tmp_dev.data(),
                                             indices_tmp_dev.data(),
                                             n_queries,
                                             manage_local_topk ? (k * grid_dim_x) : max_samples,
                                             k,
                                             distances,
                                             neighbors_uint32,
                                             select_min,
                                             false,
                                             matrix::SelectAlgo::kAuto,
                                             manage_local_topk ? nullptr : num_samples.data());
  }
  if (!manage_local_topk) {
    // post process distances && neighbor IDs
    ivf::detail::postprocess_distances(
      distances, distances, index.metric(), n_queries, k, 1.0, false, stream);
  }
  ivf::detail::postprocess_neighbors(neighbors,
                                     neighbors_uint32,
                                     index.inds_ptrs().data_handle(),
                                     coarse_indices_dev.data(),
                                     chunk_index.data(),
                                     n_queries,
                                     n_probes,
                                     k,
                                     stream);
}

/** See raft::neighbors::ivf_flat::search docs */
template <typename T,
          typename IdxT,
          typename IvfSampleFilterT = raft::neighbors::filtering::none_ivf_sample_filter>
inline void search(raft::resources const& handle,
                   const search_params& params,
                   const index<T, IdxT>& index,
                   const T* queries,
                   uint32_t n_queries,
                   uint32_t k,
                   IdxT* neighbors,
                   float* distances,
                   rmm::device_async_resource_ref mr = rmm::mr::get_current_device_resource(),
                   IvfSampleFilterT sample_filter    = IvfSampleFilterT())
{
  common::nvtx::range<common::nvtx::domain::raft> fun_scope(
    "ivf_flat::search(k = %u, n_queries = %u, dim = %zu)", k, n_queries, index.dim());

  RAFT_EXPECTS(params.n_probes > 0,
               "n_probes (number of clusters to probe in the search) must be positive.");
  auto n_probes          = std::min<uint32_t>(params.n_probes, index.n_lists());
  bool manage_local_topk = is_local_topk_feasible(k);

  uint32_t max_samples = 0;
  if (!manage_local_topk) {
    IdxT ms =
      Pow2<128 / sizeof(float)>::roundUp(std::max<IdxT>(index.accum_sorted_sizes()(n_probes), k));
    RAFT_EXPECTS(ms <= IdxT(std::numeric_limits<uint32_t>::max()),
                 "The maximum sample size is too big.");
    max_samples = ms;
  }

  // a batch size heuristic: try to keep the workspace within the specified size
  uint64_t expected_ws_size = 1024 * 1024 * 1024ull;
  if (mr == nullptr) {
    mr               = resource::get_workspace_resource(handle);
    expected_ws_size = resource::get_workspace_free_bytes(handle);
  }

  uint64_t ws_size_per_query = 4ull * (2 * n_probes + index.n_lists() + index.dim() + 1) +
                               (manage_local_topk ? ((sizeof(IdxT) + 4) * n_probes * k)
                                                  : (4ull * (max_samples + n_probes + 1)));

  const uint32_t max_queries =
    std::min<uint32_t>(n_queries, raft::div_rounding_up_safe(expected_ws_size, ws_size_per_query));

  for (uint32_t offset_q = 0; offset_q < n_queries; offset_q += max_queries) {
    uint32_t queries_batch = min(max_queries, n_queries - offset_q);

    search_impl<T, float, IdxT, IvfSampleFilterT>(handle,
                                                  index,
                                                  queries + offset_q * index.dim(),
                                                  queries_batch,
                                                  offset_q,
                                                  k,
                                                  n_probes,
                                                  max_samples,
                                                  raft::distance::is_min_close(index.metric()),
                                                  neighbors + offset_q * k,
                                                  distances + offset_q * k,
                                                  mr,
                                                  sample_filter);
  }
}

}  // namespace raft::neighbors::ivf_flat::detail<|MERGE_RESOLUTION|>--- conflicted
+++ resolved
@@ -31,11 +31,7 @@
 #include <raft/neighbors/sample_filter_types.hpp>               // none_ivf_sample_filter
 #include <raft/spatial/knn/detail/ann_utils.cuh>                // utils::mapping
 
-<<<<<<< HEAD
-#include <rmm/mr/device/device_memory_resource.hpp>  // rmm::device_memory_resource
-=======
 #include <rmm/resource_ref.hpp>
->>>>>>> f425f2be
 
 namespace raft::neighbors::ivf_flat::detail {
 
@@ -281,8 +277,8 @@
                    uint32_t k,
                    IdxT* neighbors,
                    float* distances,
-                   rmm::device_async_resource_ref mr = rmm::mr::get_current_device_resource(),
-                   IvfSampleFilterT sample_filter    = IvfSampleFilterT())
+                   std::optional<rmm::device_async_resource_ref> mr = std::nullopt,
+                   IvfSampleFilterT sample_filter                   = IvfSampleFilterT())
 {
   common::nvtx::range<common::nvtx::domain::raft> fun_scope(
     "ivf_flat::search(k = %u, n_queries = %u, dim = %zu)", k, n_queries, index.dim());
@@ -303,8 +299,8 @@
 
   // a batch size heuristic: try to keep the workspace within the specified size
   uint64_t expected_ws_size = 1024 * 1024 * 1024ull;
-  if (mr == nullptr) {
-    mr               = resource::get_workspace_resource(handle);
+  if (!mr.has_value()) {
+    mr.emplace(resource::get_workspace_resource(handle));
     expected_ws_size = resource::get_workspace_free_bytes(handle);
   }
 
@@ -329,7 +325,7 @@
                                                   raft::distance::is_min_close(index.metric()),
                                                   neighbors + offset_q * k,
                                                   distances + offset_q * k,
-                                                  mr,
+                                                  mr.value(),
                                                   sample_filter);
   }
 }
