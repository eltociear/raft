/*
 * Copyright (c) 2020, NVIDIA CORPORATION.
 *
 * Licensed under the Apache License, Version 2.0 (the "License");
 * you may not use this file except in compliance with the License.
 * You may obtain a copy of the License at
 *
 *     http://www.apache.org/licenses/LICENSE-2.0
 *
 * Unless required by applicable law or agreed to in writing, software
 * distributed under the License is distributed on an "AS IS" BASIS,
 * WITHOUT WARRANTIES OR CONDITIONS OF ANY KIND, either express or implied.
 * See the License for the specific language governing permissions and
 * limitations under the License.
 */

#pragma once

#include <raft/comms/comms.hpp>

#include <raft/comms/ucp_helper.hpp>
#include <raft/handle.hpp>
#include <raft/mr/device/buffer.hpp>

#include <raft/error.hpp>

#include <raft/cudart_utils.h>

#include <cuda_runtime.h>

#include <ucp/api/ucp.h>
#include <ucp/api/ucp_def.h>
<<<<<<< HEAD
#include "ucp_helper.hpp"
#include "util.hpp"
=======
>>>>>>> c8e5a713

#include <nccl.h>

#include <unordered_map>
#include <unordered_set>
#include <utility>

#include <stdlib.h>
#include <time.h>
#include <algorithm>
#include <chrono>
#include <cstdio>
#include <exception>
#include <memory>
#include <thread>

namespace raft {
namespace comms {
class std_comms : public comms_iface {
 public:
  std_comms() = delete;

  /**
   * @brief Constructor for collective + point-to-point operation.
   * @param comm initialized nccl comm
   * @param ucp_worker initialized ucp_worker instance
   * @param eps shared pointer to array of ucp endpoints
   * @param size size of the cluster
   * @param rank rank of the current worker
   */
  std_comms(ncclComm_t nccl_comm, ucp_worker_h ucp_worker,
            std::shared_ptr<ucp_ep_h *> eps, int num_ranks, int rank,
            const std::shared_ptr<mr::device::allocator> device_allocator,
            cudaStream_t stream, bool subcomms_ucp = true)
    : nccl_comm_(nccl_comm),
      stream_(stream),
      num_ranks_(num_ranks),
      rank_(rank),
      subcomms_ucp_(subcomms_ucp),
      ucp_worker_(ucp_worker),
      ucp_eps_(eps),
      next_request_id_(0),
      device_allocator_(device_allocator) {
    initialize();
  };

  /**
   * @brief constructor for collective-only operation
   * @param comm initilized nccl communicator
   * @param size size of the cluster
   * @param rank rank of the current worker
   */
  std_comms(const ncclComm_t nccl_comm, int num_ranks, int rank,
            const std::shared_ptr<mr::device::allocator> device_allocator,
            cudaStream_t stream)
    : nccl_comm_(nccl_comm),
      stream_(stream),
      num_ranks_(num_ranks),
      rank_(rank),
      subcomms_ucp_(false),
      device_allocator_(device_allocator) {
    initialize();
  };

  virtual ~std_comms() {
    device_allocator_->deallocate(sendbuff_, sizeof(int), stream_);
    device_allocator_->deallocate(recvbuff_, sizeof(int), stream_);
  }

  void initialize() {
    sendbuff_ = reinterpret_cast<int *>(
      device_allocator_->allocate(sizeof(int), stream_));
    recvbuff_ = reinterpret_cast<int *>(
      device_allocator_->allocate(sizeof(int), stream_));
  }

  int get_size() const { return num_ranks_; }

  int get_rank() const { return rank_; }

  void scatter_nccluniqueid(ncclUniqueId &id, int color, int key, int root,
                            int new_size, std::vector<int> &colors) const {
    // root rank of new comm generates NCCL unique id and sends to other ranks of color
    int request_idx = 0;
    std::vector<request_t> requests;

    if (key == root) {
      NCCL_TRY(ncclGetUniqueId(&id));
      requests.resize(new_size);
      for (int i = 0; i < get_size(); i++) {
        if (colors[i] == color) {
          isend(&id, sizeof(ncclUniqueId), i, color,
                requests.data() + request_idx);
          ++request_idx;
        }
      }
    } else {
      requests.resize(1);
      // non-root ranks of new comm recv unique id
    }
    irecv(&id, sizeof(ncclUniqueId), root, color,
          requests.data() + request_idx);

    waitall(requests.size(), requests.data());
    barrier();
  }

  std::unique_ptr<comms_iface> comm_split(int color, int key) const {
    mr::device::buffer<int> colors(device_allocator_, stream_, get_size());
    mr::device::buffer<int> keys(device_allocator_, stream_, get_size());

    mr::device::buffer<int> color_buf(device_allocator_, stream_, 1);
    mr::device::buffer<int> key_buf(device_allocator_, stream_, 1);

    update_device(color_buf.data(), &color, 1, stream_);
    update_device(key_buf.data(), &key, 1, stream_);

    allgather(color_buf.data(), colors.data(), 1, datatype_t::INT32, stream_);
    allgather(key_buf.data(), keys.data(), 1, datatype_t::INT32, stream_);
    this->sync_stream(stream_);

    // find all ranks with same color and lowest key of that color
    std::vector<int> colors_host(get_size());
    std::vector<int> keys_host(get_size());

    update_host(colors_host.data(), colors.data(), get_size(), stream_);
    update_host(keys_host.data(), keys.data(), get_size(), stream_);

    CUDA_CHECK(cudaStreamSynchronize(stream_));

    std::vector<int> ranks_with_color;
    std::vector<ucp_ep_h> new_ucx_ptrs;
    int min_rank = key;
    for (int i = 0; i < get_size(); i++) {
      if (colors_host[i] == color) {
        ranks_with_color.push_back(keys_host[i]);
        if (keys_host[i] < min_rank) min_rank = keys_host[i];
        if (ucp_worker_ != nullptr && subcomms_ucp_)
          new_ucx_ptrs.push_back((*ucp_eps_)[i]);
      }
    }

    ncclUniqueId id;
    scatter_nccluniqueid(id, color, key, min_rank, ranks_with_color.size(),
                         colors_host);

    ncclComm_t nccl_comm;
    NCCL_TRY(ncclCommInitRank(&nccl_comm, ranks_with_color.size(), id,
                              keys_host[get_rank()]));

    if (ucp_worker_ != nullptr && subcomms_ucp_) {
      auto eps_sp = std::make_shared<ucp_ep_h *>(new_ucx_ptrs.data());
      return std::unique_ptr<comms_iface>(new std_comms(
        nccl_comm, (ucp_worker_h)ucp_worker_, eps_sp, ranks_with_color.size(),
        key, device_allocator_, stream_, subcomms_ucp_));
    } else {
      return std::unique_ptr<comms_iface>(new std_comms(
        nccl_comm, ranks_with_color.size(), key, device_allocator_, stream_));
    }
  }

  void barrier() const {
    CUDA_CHECK(cudaMemsetAsync(sendbuff_, 1, sizeof(int), stream_));
    CUDA_CHECK(cudaMemsetAsync(recvbuff_, 1, sizeof(int), stream_));

    allreduce(sendbuff_, recvbuff_, 1, datatype_t::INT32, op_t::SUM, stream_);

    ASSERT(sync_stream(stream_) == status_t::SUCCESS,
           "ERROR: syncStream failed. This can be caused by a failed rank_.");
  }

  void get_request_id(request_t *req) const {
    request_t req_id;

    if (this->free_requests_.empty())
      req_id = this->next_request_id_++;
    else {
      auto it = this->free_requests_.begin();
      req_id = *it;
      this->free_requests_.erase(it);
    }
    *req = req_id;
  }

  void isend(const void *buf, size_t size, int dest, int tag,
             request_t *request) const {
    ASSERT(ucp_worker_ != nullptr,
           "ERROR: UCX comms not initialized on communicator.");

    get_request_id(request);
    ucp_ep_h ep_ptr = (*ucp_eps_)[dest];

    ucp_request *ucp_req = (ucp_request *)malloc(sizeof(ucp_request));

    this->ucp_handler_.ucp_isend(ucp_req, ep_ptr, buf, size, tag,
                                 default_tag_mask, get_rank());

    requests_in_flight_.insert(std::make_pair(*request, ucp_req));
  }

  void irecv(void *buf, size_t size, int source, int tag,
             request_t *request) const {
    ASSERT(ucp_worker_ != nullptr,
           "ERROR: UCX comms not initialized on communicator.");

    get_request_id(request);

    ucp_ep_h ep_ptr = (*ucp_eps_)[source];

    ucp_tag_t tag_mask = default_tag_mask;

    ucp_request *ucp_req = (ucp_request *)malloc(sizeof(ucp_request));
    ucp_handler_.ucp_irecv(ucp_req, ucp_worker_, ep_ptr, buf, size, tag,
                           tag_mask, source);

    requests_in_flight_.insert(std::make_pair(*request, ucp_req));
  }

  void waitall(int count, request_t array_of_requests[]) const {
    ASSERT(ucp_worker_ != nullptr,
           "ERROR: UCX comms not initialized on communicator.");

    std::vector<ucp_request *> requests;
    requests.reserve(count);

    time_t start = time(NULL);

    for (int i = 0; i < count; ++i) {
      auto req_it = requests_in_flight_.find(array_of_requests[i]);
      ASSERT(requests_in_flight_.end() != req_it,
             "ERROR: waitall on invalid request: %d", array_of_requests[i]);
      requests.push_back(req_it->second);
      free_requests_.insert(req_it->first);
      requests_in_flight_.erase(req_it);
    }

    while (requests.size() > 0) {
      time_t now = time(NULL);

      // Timeout if we have not gotten progress or completed any requests
      // in 10 or more seconds.
      ASSERT(now - start < 10, "Timed out waiting for requests.");

      for (std::vector<ucp_request *>::iterator it = requests.begin();
           it != requests.end();) {
        bool restart = false;  // resets the timeout when any progress was made

        // Causes UCP to progress through the send/recv message queue
        while (ucp_handler_.ucp_progress(ucp_worker_) != 0) {
          restart = true;
        }

        auto req = *it;

        // If the message needs release, we know it will be sent/received
        // asynchronously, so we will need to track and verify its state
        if (req->needs_release) {
          ASSERT(UCS_PTR_IS_PTR(req->req),
                 "UCX Request Error. Request is not valid UCX pointer");
          ASSERT(!UCS_PTR_IS_ERR(req->req), "UCX Request Error: %d\n",
                 UCS_PTR_STATUS(req->req));
          ASSERT(req->req->completed == 1 || req->req->completed == 0,
                 "request->completed not a valid value: %d\n",
                 req->req->completed);
        }

        // If a message was sent synchronously (eg. completed before
        // `isend`/`irecv` completed) or an asynchronous message
        // is complete, we can go ahead and clean it up.
        if (!req->needs_release || req->req->completed == 1) {
          restart = true;

          // perform cleanup
          std::cout << "Freeing request" << std::endl;
          ucp_handler_.free_ucp_request(req);

          // remove from pending requests
          it = requests.erase(it);
        } else {
          ++it;
        }
        // if any progress was made, reset the timeout start time
        if (restart) {
          start = time(NULL);
        }
      }
    }
  }

  void allreduce(const void *sendbuff, void *recvbuff, size_t count,
                 datatype_t datatype, op_t op, cudaStream_t stream) const {
    NCCL_TRY(ncclAllReduce(sendbuff, recvbuff, count,
                           get_nccl_datatype(datatype), get_nccl_op(op),
                           nccl_comm_, stream));
  }

  void bcast(void *buff, size_t count, datatype_t datatype, int root,
             cudaStream_t stream) const {
    NCCL_TRY(ncclBroadcast(buff, buff, count, get_nccl_datatype(datatype), root,
                           nccl_comm_, stream));
  }

  void reduce(const void *sendbuff, void *recvbuff, size_t count,
              datatype_t datatype, op_t op, int root,
              cudaStream_t stream) const {
    NCCL_TRY(ncclReduce(sendbuff, recvbuff, count, get_nccl_datatype(datatype),
                        get_nccl_op(op), root, nccl_comm_, stream));
  }

  void allgather(const void *sendbuff, void *recvbuff, size_t sendcount,
                 datatype_t datatype, cudaStream_t stream) const {
    NCCL_TRY(ncclAllGather(sendbuff, recvbuff, sendcount,
                           get_nccl_datatype(datatype), nccl_comm_, stream));
  }

  void allgatherv(const void *sendbuf, void *recvbuf, const size_t recvcounts[],
                  const int displs[], datatype_t datatype,
                  cudaStream_t stream) const {
    //From: "An Empirical Evaluation of Allgatherv on Multi-GPU Systems" - https://arxiv.org/pdf/1812.05964.pdf
    //Listing 1 on page 4.
    for (int root = 0; root < num_ranks_; ++root) {
      size_t dtype_size = get_datatype_size(datatype);
      NCCL_TRY(ncclBroadcast(
        sendbuf, static_cast<char *>(recvbuf) + displs[root] * dtype_size,
        recvcounts[root], get_nccl_datatype(datatype), root, nccl_comm_,
        stream));
    }
  }

  void reducescatter(const void *sendbuff, void *recvbuff, size_t recvcount,
                     datatype_t datatype, op_t op, cudaStream_t stream) const {
    NCCL_TRY(ncclReduceScatter(sendbuff, recvbuff, recvcount,
                               get_nccl_datatype(datatype), get_nccl_op(op),
                               nccl_comm_, stream));
  }

  status_t sync_stream(cudaStream_t stream) const {
    cudaError_t cudaErr;
    ncclResult_t ncclErr, ncclAsyncErr;
    while (1) {
      cudaErr = cudaStreamQuery(stream);
      if (cudaErr == cudaSuccess) return status_t::SUCCESS;

      if (cudaErr != cudaErrorNotReady) {
        // An error occurred querying the status of the stream_
        return status_t::ERROR;
      }

      ncclErr = ncclCommGetAsyncError(nccl_comm_, &ncclAsyncErr);
      if (ncclErr != ncclSuccess) {
        // An error occurred retrieving the asynchronous error
        return status_t::ERROR;
      }

      if (ncclAsyncErr != ncclSuccess) {
        // An asynchronous error happened. Stop the operation and destroy
        // the communicator
        ncclErr = ncclCommAbort(nccl_comm_);
        if (ncclErr != ncclSuccess)
          // Caller may abort with an exception or try to re-create a new communicator.
          return status_t::ABORT;
      }

      // Let other threads (including NCCL threads) use the CPU.
      std::this_thread::yield();
    }
  }

 private:
  ncclComm_t nccl_comm_;
  cudaStream_t stream_;

  int *sendbuff_, *recvbuff_;

  int num_ranks_;
  int rank_;

  bool subcomms_ucp_;

  comms_ucp_handler ucp_handler_;
  ucp_worker_h ucp_worker_;
  std::shared_ptr<ucp_ep_h *> ucp_eps_;
  mutable request_t next_request_id_;
  mutable std::unordered_map<request_t, struct ucp_request *>
    requests_in_flight_;
  mutable std::unordered_set<request_t> free_requests_;

  std::shared_ptr<mr::device::allocator> device_allocator_;
};
}  // end namespace comms
}  // end namespace raft<|MERGE_RESOLUTION|>--- conflicted
+++ resolved
@@ -30,11 +30,8 @@
 
 #include <ucp/api/ucp.h>
 #include <ucp/api/ucp_def.h>
-<<<<<<< HEAD
 #include "ucp_helper.hpp"
 #include "util.hpp"
-=======
->>>>>>> c8e5a713
 
 #include <nccl.h>
 
