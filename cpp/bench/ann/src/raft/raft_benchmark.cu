/*
 * Copyright (c) 2023-2024, NVIDIA CORPORATION.
 *
 * Licensed under the Apache License, Version 2.0 (the "License");
 * you may not use this file except in compliance with the License.
 * You may obtain a copy of the License at
 *
 *     http://www.apache.org/licenses/LICENSE-2.0
 *
 * Unless required by applicable law or agreed to in writing, software
 * distributed under the License is distributed on an "AS IS" BASIS,
 * WITHOUT WARRANTIES OR CONDITIONS OF ANY KIND, either express or implied.
 * See the License for the specific language governing permissions and
 * limitations under the License.
 */

#include "../common/ann_types.hpp"
#include "raft_ann_bench_param_parser.h"

#include <raft/core/logger.hpp>

#include <rmm/mr/device/per_device_resource.hpp>

#define JSON_DIAGNOSTICS 1
#include <nlohmann/json.hpp>

#include <algorithm>
#include <cmath>
#include <memory>
<<<<<<< HEAD
#include <rmm/mr/device/pool_memory_resource.hpp>
#include <rmm/mr/device/per_device_resource.hpp>
=======
>>>>>>> fd91efb2
#include <stdexcept>
#include <string>
#include <type_traits>
#include <utility>

<<<<<<< HEAD
#undef WARP_SIZE
#ifdef RAFT_ANN_BENCH_USE_RAFT_BFKNN
#include "raft_wrapper.h"
#endif
#ifdef RAFT_ANN_BENCH_USE_RAFT_IVF_FLAT
#include "raft_ivf_flat_wrapper.h"
extern template class raft::bench::ann::RaftIvfFlatGpu<float, int64_t>;
extern template class raft::bench::ann::RaftIvfFlatGpu<uint8_t, int64_t>;
extern template class raft::bench::ann::RaftIvfFlatGpu<int8_t, int64_t>;
#endif
#ifdef RAFT_ANN_BENCH_USE_RAFT_IVF_PQ
#include "raft_ivf_pq_wrapper.h"
extern template class raft::bench::ann::RaftIvfPQ<float, int64_t>;
extern template class raft::bench::ann::RaftIvfPQ<uint8_t, int64_t>;
extern template class raft::bench::ann::RaftIvfPQ<int8_t, int64_t>;
#endif
#ifdef RAFT_ANN_BENCH_USE_RAFT_CAGRA
#include "raft_cagra_wrapper.h"
extern template class raft::bench::ann::RaftCagra<float, uint32_t>;
extern template class raft::bench::ann::RaftCagra<uint8_t, uint32_t>;
extern template class raft::bench::ann::RaftCagra<int8_t, uint32_t>;
#endif
#ifdef RAFT_ANN_BENCH_USE_RAFT_ANN_MG
#include "raft_ann_mg_wrapper.h"
#endif
#define JSON_DIAGNOSTICS 1
#include <nlohmann/json.hpp>

namespace raft::bench::ann {

#ifdef RAFT_ANN_BENCH_USE_RAFT_IVF_FLAT
template <typename T, typename IdxT>
void parse_build_param(const nlohmann::json& conf,
                       typename raft::bench::ann::RaftIvfFlatGpu<T, IdxT>::BuildParam& param)
{
  param.n_lists = conf.at("nlist");
  if (conf.contains("niter")) { param.kmeans_n_iters = conf.at("niter"); }
  if (conf.contains("ratio")) { param.kmeans_trainset_fraction = 1.0 / (double)conf.at("ratio"); }
}

template <typename T, typename IdxT>
void parse_search_param(const nlohmann::json& conf,
                        typename raft::bench::ann::RaftIvfFlatGpu<T, IdxT>::SearchParam& param)
{
  param.ivf_flat_params.n_probes = conf.at("nprobe");
}
#endif

#ifdef RAFT_ANN_BENCH_USE_RAFT_IVF_PQ
template <typename T, typename IdxT>
void parse_build_param(const nlohmann::json& conf,
                       typename raft::bench::ann::RaftIvfPQ<T, IdxT>::BuildParam& param)
{
  param.n_lists = conf.at("nlist");
  if (conf.contains("niter")) { param.kmeans_n_iters = conf.at("niter"); }
  if (conf.contains("ratio")) { param.kmeans_trainset_fraction = 1.0 / (double)conf.at("ratio"); }
  if (conf.contains("pq_bits")) { param.pq_bits = conf.at("pq_bits"); }
  if (conf.contains("pq_dim")) { param.pq_dim = conf.at("pq_dim"); }
  if (conf.contains("codebook_kind")) {
    std::string kind = conf.at("codebook_kind");
    if (kind == "cluster") {
      param.codebook_kind = raft::neighbors::ivf_pq::codebook_gen::PER_CLUSTER;
    } else if (kind == "subspace") {
      param.codebook_kind = raft::neighbors::ivf_pq::codebook_gen::PER_SUBSPACE;
    } else {
      throw std::runtime_error("codebook_kind: '" + kind +
                               "', should be either 'cluster' or 'subspace'");
    }
  }
}

template <typename T, typename IdxT>
void parse_search_param(const nlohmann::json& conf,
                        typename raft::bench::ann::RaftIvfPQ<T, IdxT>::SearchParam& param)
{
  param.pq_param.n_probes = conf.at("nprobe");
  if (conf.contains("internalDistanceDtype")) {
    std::string type = conf.at("internalDistanceDtype");
    if (type == "float") {
      param.pq_param.internal_distance_dtype = CUDA_R_32F;
    } else if (type == "half") {
      param.pq_param.internal_distance_dtype = CUDA_R_16F;
    } else {
      throw std::runtime_error("internalDistanceDtype: '" + type +
                               "', should be either 'float' or 'half'");
    }
  } else {
    // set half as default type
    param.pq_param.internal_distance_dtype = CUDA_R_16F;
  }

  if (conf.contains("smemLutDtype")) {
    std::string type = conf.at("smemLutDtype");
    if (type == "float") {
      param.pq_param.lut_dtype = CUDA_R_32F;
    } else if (type == "half") {
      param.pq_param.lut_dtype = CUDA_R_16F;
    } else if (type == "fp8") {
      param.pq_param.lut_dtype = CUDA_R_8U;
    } else {
      throw std::runtime_error("smemLutDtype: '" + type +
                               "', should be either 'float', 'half' or 'fp8'");
    }
  } else {
    // set half as default
    param.pq_param.lut_dtype = CUDA_R_16F;
  }
  if (conf.contains("refine_ratio")) {
    param.refine_ratio = conf.at("refine_ratio");
    if (param.refine_ratio < 1.0f) { throw std::runtime_error("refine_ratio should be >= 1.0"); }
  }
}
#endif

#ifdef RAFT_ANN_BENCH_USE_RAFT_CAGRA
template <typename T, typename IdxT>
void parse_build_param(const nlohmann::json& conf,
                       typename raft::bench::ann::RaftCagra<T, IdxT>::BuildParam& param)
{
  if (conf.contains("graph_degree")) {
    param.graph_degree              = conf.at("graph_degree");
    param.intermediate_graph_degree = param.graph_degree * 2;
  }
  if (conf.contains("intermediate_graph_degree")) {
    param.intermediate_graph_degree = conf.at("intermediate_graph_degree");
  }
  if (conf.contains("graph_build_algo")) {
    if (conf.at("graph_build_algo") == "IVF_PQ") {
      param.build_algo = raft::neighbors::cagra::graph_build_algo::IVF_PQ;
    } else if (conf.at("graph_build_algo") == "NN_DESCENT") {
      param.build_algo = raft::neighbors::cagra::graph_build_algo::NN_DESCENT;
    }
  }
  if (conf.contains("nn_descent_niter")) { param.nn_descent_niter = conf.at("nn_descent_niter"); }
}

template <typename T, typename IdxT>
void parse_search_param(const nlohmann::json& conf,
                        typename raft::bench::ann::RaftCagra<T, IdxT>::SearchParam& param)
{
  if (conf.contains("itopk")) { param.p.itopk_size = conf.at("itopk"); }
  if (conf.contains("search_width")) { param.p.search_width = conf.at("search_width"); }
  if (conf.contains("max_iterations")) { param.p.max_iterations = conf.at("max_iterations"); }
  if (conf.contains("algo")) {
    if (conf.at("algo") == "single_cta") {
      param.p.algo = raft::neighbors::experimental::cagra::search_algo::SINGLE_CTA;
    } else if (conf.at("algo") == "multi_cta") {
      param.p.algo = raft::neighbors::experimental::cagra::search_algo::MULTI_CTA;
    } else if (conf.at("algo") == "multi_kernel") {
      param.p.algo = raft::neighbors::experimental::cagra::search_algo::MULTI_KERNEL;
    } else if (conf.at("algo") == "auto") {
      param.p.algo = raft::neighbors::experimental::cagra::search_algo::AUTO;
    } else {
      std::string tmp = conf.at("algo");
      THROW("Invalid value for algo: %s", tmp.c_str());
    }
  }
}
#endif

#ifdef RAFT_ANN_BENCH_USE_RAFT_ANN_MG
template <typename T, typename IdxT>
void parse_build_param(const nlohmann::json& conf,
                       typename raft::bench::ann::RaftAnnMG<T, IdxT>::BuildParam& param)
{
  param.n_lists = conf.at("nlist");
  if (conf.contains("niter")) { param.kmeans_n_iters = conf.at("niter"); }
  if (conf.contains("ratio")) { param.kmeans_trainset_fraction = 1.0 / (double)conf.at("ratio"); }
}

template <typename T, typename IdxT>
void parse_search_param(const nlohmann::json& conf,
                        typename raft::bench::ann::RaftAnnMG<T, IdxT>::SearchParam& param)
{
  param.ivf_flat_params.n_probes = conf.at("nprobe");
}
#endif

=======
namespace raft::bench::ann {

>>>>>>> fd91efb2
template <typename T>
std::unique_ptr<raft::bench::ann::ANN<T>> create_algo(const std::string& algo,
                                                      const std::string& distance,
                                                      int dim,
                                                      const nlohmann::json& conf,
                                                      const std::vector<int>& dev_list)
{
  // stop compiler warning; not all algorithms support multi-GPU so it may not be used
  (void)dev_list;

  [[maybe_unused]] raft::bench::ann::Metric metric = parse_metric(distance);
  std::unique_ptr<raft::bench::ann::ANN<T>> ann;

  if constexpr (std::is_same_v<T, float>) {
#ifdef RAFT_ANN_BENCH_USE_RAFT_BRUTE_FORCE
    if (algo == "raft_brute_force") {
      ann = std::make_unique<raft::bench::ann::RaftGpu<T>>(metric, dim);
    }
#endif
  }

  if constexpr (std::is_same_v<T, uint8_t>) {}

#ifdef RAFT_ANN_BENCH_USE_RAFT_IVF_FLAT
  if constexpr (std::is_same_v<T, float> || std::is_same_v<T, uint8_t> ||
                std::is_same_v<T, int8_t>) {
    if (algo == "raft_ivf_flat") {
      typename raft::bench::ann::RaftIvfFlatGpu<T, int64_t>::BuildParam param;
      parse_build_param<T, int64_t>(conf, param);
      ann = std::make_unique<raft::bench::ann::RaftIvfFlatGpu<T, int64_t>>(metric, dim, param);
    }
  }
#endif
#ifdef RAFT_ANN_BENCH_USE_RAFT_IVF_PQ
  if (algo == "raft_ivf_pq") {
    typename raft::bench::ann::RaftIvfPQ<T, int64_t>::BuildParam param;
    parse_build_param<T, int64_t>(conf, param);
    ann = std::make_unique<raft::bench::ann::RaftIvfPQ<T, int64_t>>(metric, dim, param);
  }
#endif
#ifdef RAFT_ANN_BENCH_USE_RAFT_CAGRA
  if (algo == "raft_cagra") {
    typename raft::bench::ann::RaftCagra<T, uint32_t>::BuildParam param;
    parse_build_param<T, uint32_t>(conf, param);
    ann = std::make_unique<raft::bench::ann::RaftCagra<T, uint32_t>>(metric, dim, param);
  }
#endif
<<<<<<< HEAD
#ifdef RAFT_ANN_BENCH_USE_RAFT_ANN_MG
  if (algo == "raft_ann_mg") {
    typename raft::bench::ann::RaftAnnMG<T, int64_t>::BuildParam param;
    parse_build_param<T, int64_t>(conf, param);
    ann = std::make_unique<raft::bench::ann::RaftAnnMG<T, int64_t>>(metric, dim, param);
  }
#endif
=======

>>>>>>> fd91efb2
  if (!ann) { throw std::runtime_error("invalid algo: '" + algo + "'"); }

  return ann;
}

template <typename T>
std::unique_ptr<typename raft::bench::ann::ANN<T>::AnnSearchParam> create_search_param(
  const std::string& algo, const nlohmann::json& conf)
{
#ifdef RAFT_ANN_BENCH_USE_RAFT_BRUTE_FORCE
  if (algo == "raft_brute_force") {
    auto param = std::make_unique<typename raft::bench::ann::ANN<T>::AnnSearchParam>();
    return param;
  }
#endif
#ifdef RAFT_ANN_BENCH_USE_RAFT_IVF_FLAT
  if constexpr (std::is_same_v<T, float> || std::is_same_v<T, uint8_t> ||
                std::is_same_v<T, int8_t>) {
    if (algo == "raft_ivf_flat") {
      auto param =
        std::make_unique<typename raft::bench::ann::RaftIvfFlatGpu<T, int64_t>::SearchParam>();
      parse_search_param<T, int64_t>(conf, *param);
      return param;
    }
  }
#endif
#ifdef RAFT_ANN_BENCH_USE_RAFT_IVF_PQ
  if (algo == "raft_ivf_pq") {
    auto param = std::make_unique<typename raft::bench::ann::RaftIvfPQ<T, int64_t>::SearchParam>();
    parse_search_param<T, int64_t>(conf, *param);
    return param;
  }
#endif
#ifdef RAFT_ANN_BENCH_USE_RAFT_CAGRA
  if (algo == "raft_cagra") {
    auto param = std::make_unique<typename raft::bench::ann::RaftCagra<T, uint32_t>::SearchParam>();
    parse_search_param<T, uint32_t>(conf, *param);
    return param;
  }
#endif
<<<<<<< HEAD
#ifdef RAFT_ANN_BENCH_USE_RAFT_ANN_MG
  if (algo == "raft_ann_mg") {
    auto param = std::make_unique<typename raft::bench::ann::RaftAnnMG<T, int64_t>::SearchParam>();
    parse_search_param<T, int64_t>(conf, *param);
    return param;
  }
#endif
=======

>>>>>>> fd91efb2
  // else
  throw std::runtime_error("invalid algo: '" + algo + "'");
}

};  // namespace raft::bench::ann

REGISTER_ALGO_INSTANCE(float);
REGISTER_ALGO_INSTANCE(half);
REGISTER_ALGO_INSTANCE(std::int8_t);
REGISTER_ALGO_INSTANCE(std::uint8_t);

#ifdef ANN_BENCH_BUILD_MAIN
#include "../common/benchmark.hpp"
int main(int argc, char** argv) { return raft::bench::ann::run_main(argc, argv); }
#endif<|MERGE_RESOLUTION|>--- conflicted
+++ resolved
@@ -27,199 +27,13 @@
 #include <algorithm>
 #include <cmath>
 #include <memory>
-<<<<<<< HEAD
-#include <rmm/mr/device/pool_memory_resource.hpp>
-#include <rmm/mr/device/per_device_resource.hpp>
-=======
->>>>>>> fd91efb2
 #include <stdexcept>
 #include <string>
 #include <type_traits>
 #include <utility>
 
-<<<<<<< HEAD
-#undef WARP_SIZE
-#ifdef RAFT_ANN_BENCH_USE_RAFT_BFKNN
-#include "raft_wrapper.h"
-#endif
-#ifdef RAFT_ANN_BENCH_USE_RAFT_IVF_FLAT
-#include "raft_ivf_flat_wrapper.h"
-extern template class raft::bench::ann::RaftIvfFlatGpu<float, int64_t>;
-extern template class raft::bench::ann::RaftIvfFlatGpu<uint8_t, int64_t>;
-extern template class raft::bench::ann::RaftIvfFlatGpu<int8_t, int64_t>;
-#endif
-#ifdef RAFT_ANN_BENCH_USE_RAFT_IVF_PQ
-#include "raft_ivf_pq_wrapper.h"
-extern template class raft::bench::ann::RaftIvfPQ<float, int64_t>;
-extern template class raft::bench::ann::RaftIvfPQ<uint8_t, int64_t>;
-extern template class raft::bench::ann::RaftIvfPQ<int8_t, int64_t>;
-#endif
-#ifdef RAFT_ANN_BENCH_USE_RAFT_CAGRA
-#include "raft_cagra_wrapper.h"
-extern template class raft::bench::ann::RaftCagra<float, uint32_t>;
-extern template class raft::bench::ann::RaftCagra<uint8_t, uint32_t>;
-extern template class raft::bench::ann::RaftCagra<int8_t, uint32_t>;
-#endif
-#ifdef RAFT_ANN_BENCH_USE_RAFT_ANN_MG
-#include "raft_ann_mg_wrapper.h"
-#endif
-#define JSON_DIAGNOSTICS 1
-#include <nlohmann/json.hpp>
-
 namespace raft::bench::ann {
 
-#ifdef RAFT_ANN_BENCH_USE_RAFT_IVF_FLAT
-template <typename T, typename IdxT>
-void parse_build_param(const nlohmann::json& conf,
-                       typename raft::bench::ann::RaftIvfFlatGpu<T, IdxT>::BuildParam& param)
-{
-  param.n_lists = conf.at("nlist");
-  if (conf.contains("niter")) { param.kmeans_n_iters = conf.at("niter"); }
-  if (conf.contains("ratio")) { param.kmeans_trainset_fraction = 1.0 / (double)conf.at("ratio"); }
-}
-
-template <typename T, typename IdxT>
-void parse_search_param(const nlohmann::json& conf,
-                        typename raft::bench::ann::RaftIvfFlatGpu<T, IdxT>::SearchParam& param)
-{
-  param.ivf_flat_params.n_probes = conf.at("nprobe");
-}
-#endif
-
-#ifdef RAFT_ANN_BENCH_USE_RAFT_IVF_PQ
-template <typename T, typename IdxT>
-void parse_build_param(const nlohmann::json& conf,
-                       typename raft::bench::ann::RaftIvfPQ<T, IdxT>::BuildParam& param)
-{
-  param.n_lists = conf.at("nlist");
-  if (conf.contains("niter")) { param.kmeans_n_iters = conf.at("niter"); }
-  if (conf.contains("ratio")) { param.kmeans_trainset_fraction = 1.0 / (double)conf.at("ratio"); }
-  if (conf.contains("pq_bits")) { param.pq_bits = conf.at("pq_bits"); }
-  if (conf.contains("pq_dim")) { param.pq_dim = conf.at("pq_dim"); }
-  if (conf.contains("codebook_kind")) {
-    std::string kind = conf.at("codebook_kind");
-    if (kind == "cluster") {
-      param.codebook_kind = raft::neighbors::ivf_pq::codebook_gen::PER_CLUSTER;
-    } else if (kind == "subspace") {
-      param.codebook_kind = raft::neighbors::ivf_pq::codebook_gen::PER_SUBSPACE;
-    } else {
-      throw std::runtime_error("codebook_kind: '" + kind +
-                               "', should be either 'cluster' or 'subspace'");
-    }
-  }
-}
-
-template <typename T, typename IdxT>
-void parse_search_param(const nlohmann::json& conf,
-                        typename raft::bench::ann::RaftIvfPQ<T, IdxT>::SearchParam& param)
-{
-  param.pq_param.n_probes = conf.at("nprobe");
-  if (conf.contains("internalDistanceDtype")) {
-    std::string type = conf.at("internalDistanceDtype");
-    if (type == "float") {
-      param.pq_param.internal_distance_dtype = CUDA_R_32F;
-    } else if (type == "half") {
-      param.pq_param.internal_distance_dtype = CUDA_R_16F;
-    } else {
-      throw std::runtime_error("internalDistanceDtype: '" + type +
-                               "', should be either 'float' or 'half'");
-    }
-  } else {
-    // set half as default type
-    param.pq_param.internal_distance_dtype = CUDA_R_16F;
-  }
-
-  if (conf.contains("smemLutDtype")) {
-    std::string type = conf.at("smemLutDtype");
-    if (type == "float") {
-      param.pq_param.lut_dtype = CUDA_R_32F;
-    } else if (type == "half") {
-      param.pq_param.lut_dtype = CUDA_R_16F;
-    } else if (type == "fp8") {
-      param.pq_param.lut_dtype = CUDA_R_8U;
-    } else {
-      throw std::runtime_error("smemLutDtype: '" + type +
-                               "', should be either 'float', 'half' or 'fp8'");
-    }
-  } else {
-    // set half as default
-    param.pq_param.lut_dtype = CUDA_R_16F;
-  }
-  if (conf.contains("refine_ratio")) {
-    param.refine_ratio = conf.at("refine_ratio");
-    if (param.refine_ratio < 1.0f) { throw std::runtime_error("refine_ratio should be >= 1.0"); }
-  }
-}
-#endif
-
-#ifdef RAFT_ANN_BENCH_USE_RAFT_CAGRA
-template <typename T, typename IdxT>
-void parse_build_param(const nlohmann::json& conf,
-                       typename raft::bench::ann::RaftCagra<T, IdxT>::BuildParam& param)
-{
-  if (conf.contains("graph_degree")) {
-    param.graph_degree              = conf.at("graph_degree");
-    param.intermediate_graph_degree = param.graph_degree * 2;
-  }
-  if (conf.contains("intermediate_graph_degree")) {
-    param.intermediate_graph_degree = conf.at("intermediate_graph_degree");
-  }
-  if (conf.contains("graph_build_algo")) {
-    if (conf.at("graph_build_algo") == "IVF_PQ") {
-      param.build_algo = raft::neighbors::cagra::graph_build_algo::IVF_PQ;
-    } else if (conf.at("graph_build_algo") == "NN_DESCENT") {
-      param.build_algo = raft::neighbors::cagra::graph_build_algo::NN_DESCENT;
-    }
-  }
-  if (conf.contains("nn_descent_niter")) { param.nn_descent_niter = conf.at("nn_descent_niter"); }
-}
-
-template <typename T, typename IdxT>
-void parse_search_param(const nlohmann::json& conf,
-                        typename raft::bench::ann::RaftCagra<T, IdxT>::SearchParam& param)
-{
-  if (conf.contains("itopk")) { param.p.itopk_size = conf.at("itopk"); }
-  if (conf.contains("search_width")) { param.p.search_width = conf.at("search_width"); }
-  if (conf.contains("max_iterations")) { param.p.max_iterations = conf.at("max_iterations"); }
-  if (conf.contains("algo")) {
-    if (conf.at("algo") == "single_cta") {
-      param.p.algo = raft::neighbors::experimental::cagra::search_algo::SINGLE_CTA;
-    } else if (conf.at("algo") == "multi_cta") {
-      param.p.algo = raft::neighbors::experimental::cagra::search_algo::MULTI_CTA;
-    } else if (conf.at("algo") == "multi_kernel") {
-      param.p.algo = raft::neighbors::experimental::cagra::search_algo::MULTI_KERNEL;
-    } else if (conf.at("algo") == "auto") {
-      param.p.algo = raft::neighbors::experimental::cagra::search_algo::AUTO;
-    } else {
-      std::string tmp = conf.at("algo");
-      THROW("Invalid value for algo: %s", tmp.c_str());
-    }
-  }
-}
-#endif
-
-#ifdef RAFT_ANN_BENCH_USE_RAFT_ANN_MG
-template <typename T, typename IdxT>
-void parse_build_param(const nlohmann::json& conf,
-                       typename raft::bench::ann::RaftAnnMG<T, IdxT>::BuildParam& param)
-{
-  param.n_lists = conf.at("nlist");
-  if (conf.contains("niter")) { param.kmeans_n_iters = conf.at("niter"); }
-  if (conf.contains("ratio")) { param.kmeans_trainset_fraction = 1.0 / (double)conf.at("ratio"); }
-}
-
-template <typename T, typename IdxT>
-void parse_search_param(const nlohmann::json& conf,
-                        typename raft::bench::ann::RaftAnnMG<T, IdxT>::SearchParam& param)
-{
-  param.ivf_flat_params.n_probes = conf.at("nprobe");
-}
-#endif
-
-=======
-namespace raft::bench::ann {
-
->>>>>>> fd91efb2
 template <typename T>
 std::unique_ptr<raft::bench::ann::ANN<T>> create_algo(const std::string& algo,
                                                       const std::string& distance,
@@ -267,17 +81,7 @@
     ann = std::make_unique<raft::bench::ann::RaftCagra<T, uint32_t>>(metric, dim, param);
   }
 #endif
-<<<<<<< HEAD
-#ifdef RAFT_ANN_BENCH_USE_RAFT_ANN_MG
-  if (algo == "raft_ann_mg") {
-    typename raft::bench::ann::RaftAnnMG<T, int64_t>::BuildParam param;
-    parse_build_param<T, int64_t>(conf, param);
-    ann = std::make_unique<raft::bench::ann::RaftAnnMG<T, int64_t>>(metric, dim, param);
-  }
-#endif
-=======
 
->>>>>>> fd91efb2
   if (!ann) { throw std::runtime_error("invalid algo: '" + algo + "'"); }
 
   return ann;
@@ -318,17 +122,7 @@
     return param;
   }
 #endif
-<<<<<<< HEAD
-#ifdef RAFT_ANN_BENCH_USE_RAFT_ANN_MG
-  if (algo == "raft_ann_mg") {
-    auto param = std::make_unique<typename raft::bench::ann::RaftAnnMG<T, int64_t>::SearchParam>();
-    parse_search_param<T, int64_t>(conf, *param);
-    return param;
-  }
-#endif
-=======
 
->>>>>>> fd91efb2
   // else
   throw std::runtime_error("invalid algo: '" + algo + "'");
 }
