--- conflicted
+++ resolved
@@ -28,11 +28,7 @@
 jobs:
   cpp-build:
     secrets: inherit
-<<<<<<< HEAD
-    uses: rapidsai/shared-workflows/.github/workflows/conda-cpp-build.yaml@branch-24.04
-=======
     uses: rapidsai/shared-workflows/.github/workflows/conda-cpp-build.yaml@test-cuda-12.2
->>>>>>> addb485f
     with:
       build_type: ${{ inputs.build_type || 'branch' }}
       branch: ${{ inputs.branch }}
@@ -41,11 +37,7 @@
   python-build:
     needs: [cpp-build]
     secrets: inherit
-<<<<<<< HEAD
-    uses: rapidsai/shared-workflows/.github/workflows/conda-python-build.yaml@branch-24.04
-=======
     uses: rapidsai/shared-workflows/.github/workflows/conda-python-build.yaml@test-cuda-12.2
->>>>>>> addb485f
     with:
       build_type: ${{ inputs.build_type || 'branch' }}
       branch: ${{ inputs.branch }}
@@ -54,11 +46,7 @@
   upload-conda:
     needs: [cpp-build, python-build]
     secrets: inherit
-<<<<<<< HEAD
-    uses: rapidsai/shared-workflows/.github/workflows/conda-upload-packages.yaml@branch-24.04
-=======
     uses: rapidsai/shared-workflows/.github/workflows/conda-upload-packages.yaml@test-cuda-12.2
->>>>>>> addb485f
     with:
       build_type: ${{ inputs.build_type || 'branch' }}
       branch: ${{ inputs.branch }}
@@ -69,11 +57,7 @@
     if: github.ref_type == 'branch'
     needs: python-build
     secrets: inherit
-<<<<<<< HEAD
-    uses: rapidsai/shared-workflows/.github/workflows/custom-job.yaml@branch-24.04
-=======
     uses: rapidsai/shared-workflows/.github/workflows/custom-job.yaml@test-cuda-12.2
->>>>>>> addb485f
     with:
       arch: "amd64"
       branch: ${{ inputs.branch }}
@@ -85,11 +69,7 @@
       sha: ${{ inputs.sha }}
   wheel-build-pylibraft:
     secrets: inherit
-<<<<<<< HEAD
-    uses: rapidsai/shared-workflows/.github/workflows/wheels-build.yaml@branch-24.04
-=======
     uses: rapidsai/shared-workflows/.github/workflows/wheels-build.yaml@test-cuda-12.2
->>>>>>> addb485f
     with:
       build_type: ${{ inputs.build_type || 'branch' }}
       branch: ${{ inputs.branch }}
@@ -99,11 +79,7 @@
   wheel-publish-pylibraft:
     needs: wheel-build-pylibraft
     secrets: inherit
-<<<<<<< HEAD
-    uses: rapidsai/shared-workflows/.github/workflows/wheels-publish.yaml@branch-24.04
-=======
     uses: rapidsai/shared-workflows/.github/workflows/wheels-publish.yaml@test-cuda-12.2
->>>>>>> addb485f
     with:
       build_type: ${{ inputs.build_type || 'branch' }}
       branch: ${{ inputs.branch }}
@@ -113,11 +89,7 @@
   wheel-build-raft-dask:
     needs: wheel-publish-pylibraft
     secrets: inherit
-<<<<<<< HEAD
-    uses: rapidsai/shared-workflows/.github/workflows/wheels-build.yaml@branch-24.04
-=======
     uses: rapidsai/shared-workflows/.github/workflows/wheels-build.yaml@test-cuda-12.2
->>>>>>> addb485f
     with:
       build_type: ${{ inputs.build_type || 'branch' }}
       branch: ${{ inputs.branch }}
@@ -127,11 +99,7 @@
   wheel-publish-raft-dask:
     needs: wheel-build-raft-dask
     secrets: inherit
-<<<<<<< HEAD
-    uses: rapidsai/shared-workflows/.github/workflows/wheels-publish.yaml@branch-24.04
-=======
     uses: rapidsai/shared-workflows/.github/workflows/wheels-publish.yaml@test-cuda-12.2
->>>>>>> addb485f
     with:
       build_type: ${{ inputs.build_type || 'branch' }}
       branch: ${{ inputs.branch }}
